/*  RetroArch - A frontend for libretro.
 *  Copyright (C) 2010-2014 - Hans-Kristian Arntzen
 *  Copyright (C) 2011-2016 - Daniel De Matteis
 *
 *  RetroArch is free software: you can redistribute it and/or modify it under the terms
 *  of the GNU General Public License as published by the Free Software Found-
 *  ation, either version 3 of the License, or (at your option) any later version.
 *
 *  RetroArch is distributed in the hope that it will be useful, but WITHOUT ANY WARRANTY;
 *  without even the implied warranty of MERCHANTABILITY or FITNESS FOR A PARTICULAR
 *  PURPOSE.  See the GNU General Public License for more details.
 *
 *  You should have received a copy of the GNU General Public License along with RetroArch.
 *  If not, see <http://www.gnu.org/licenses/>.
 */

#include <math.h>

/* Win32/WGL context. */

/* necessary for mingw32 multimon defines: */
#ifndef _WIN32_WINNT
#define _WIN32_WINNT 0x0500 //_WIN32_WINNT_WIN2K
#endif

#include <encodings/win32.h>
#include <string.h>
#include <math.h>

#include <windows.h>
#include <commdlg.h>

#include <dynamic/dylib.h>

#ifdef HAVE_CONFIG_H
#include "../../config.h"
#endif

#include "../../configuration.h"
#include "../../dynamic.h"
#include "../../runloop.h"
#include "../video_context_driver.h"

#include "../common/win32_common.h"

#ifdef HAVE_OPENGL
#include "../common/gl_common.h"
#endif

#ifdef HAVE_VULKAN
#include "../common/vulkan_common.h"
#endif

#if defined(HAVE_OPENGL) || defined(HAVE_VULKAN)
#ifndef WGL_CONTEXT_MAJOR_VERSION_ARB
#define WGL_CONTEXT_MAJOR_VERSION_ARB 0x2091
#endif

#ifndef WGL_CONTEXT_MINOR_VERSION_ARB
#define WGL_CONTEXT_MINOR_VERSION_ARB 0x2092
#endif

#ifndef WGL_CONTEXT_PROFILE_MASK_ARB
#define WGL_CONTEXT_PROFILE_MASK_ARB 0x9126
#endif

#ifndef WGL_CONTEXT_CORE_PROFILE_BIT_ARB
#define WGL_CONTEXT_CORE_PROFILE_BIT_ARB 0x0001
#endif

#ifndef WGL_CONTEXT_FLAGS_ARB
#define WGL_CONTEXT_FLAGS_ARB 0x2094
#endif

#ifndef WGL_CONTEXT_DEBUG_BIT_ARB
#define WGL_CONTEXT_DEBUG_BIT_ARB 0x0001
#endif
#endif

#if defined(HAVE_OPENGL)
typedef HGLRC (APIENTRY *wglCreateContextAttribsProc)(HDC, HGLRC, const int*);
static wglCreateContextAttribsProc pcreate_context;
#endif
static BOOL (APIENTRY *p_swap_interval)(int);

static HGLRC win32_hrc;
static HGLRC win32_hw_hrc;
static HDC   win32_hdc;
static bool  win32_use_hw_ctx             = false;
static bool  win32_core_hw_context_enable = false;

#ifdef HAVE_VULKAN
static gfx_ctx_vulkan_data_t win32_vk;
#endif

static unsigned         win32_major       = 0;
static unsigned         win32_minor       = 0;
static unsigned         win32_interval    = 0;
static enum gfx_ctx_api win32_api         = GFX_CTX_NONE;

static dylib_t          dll_handle        = NULL; /* Handle to OpenGL32.dll */

static void setup_pixel_format(HDC hdc)
{
   PIXELFORMATDESCRIPTOR pfd = {0};
   pfd.nSize        = sizeof(PIXELFORMATDESCRIPTOR);
   pfd.nVersion     = 1;
   pfd.dwFlags      = PFD_DRAW_TO_WINDOW | PFD_SUPPORT_OPENGL | PFD_DOUBLEBUFFER;
   pfd.iPixelType   = PFD_TYPE_RGBA;
   pfd.cColorBits   = 32;
   pfd.cDepthBits   = 0;
   pfd.cStencilBits = 0;
   pfd.iLayerType   = PFD_MAIN_PLANE;

   SetPixelFormat(hdc, ChoosePixelFormat(hdc, &pfd), &pfd);
}

#if defined(HAVE_OPENGL)
static void create_gl_context(HWND hwnd, bool *quit)
{
   struct retro_hw_render_callback *hwr = video_driver_get_hw_context();
   bool debug                           = hwr->debug_context;
   bool core_context                    = (win32_major * 1000 + win32_minor) >= 3001;
   dll_handle                           = dylib_load("OpenGL32.dll");
   win32_hdc                            = GetDC(hwnd);

   setup_pixel_format(win32_hdc);

#ifdef GL_DEBUG
   debug = true;
#endif

   if (win32_hrc)
   {
      RARCH_LOG("[WGL]: Using cached GL context.\n");
      video_driver_set_video_cache_context_ack();
   }
   else
   {
<<<<<<< HEAD
      win32_hrc = wglCreateContext(win32_hdc);
      
      /* We'll create shared context later if not. */
      if (win32_hrc && !core_context && !debug) 
=======
      g_hrc = wglCreateContext(g_hdc);

      /* We'll create shared context later if not. */
      if (g_hrc && !core_context && !debug)
>>>>>>> a109df92
      {
         win32_hw_hrc = wglCreateContext(win32_hdc);
         if (win32_hw_hrc)
         {
            if (!wglShareLists(win32_hrc, win32_hw_hrc))
            {
               RARCH_LOG("[WGL]: Failed to share contexts.\n");
               *quit = true;
            }
         }
         else
            *quit = true;
      }
   }

   if (win32_hrc)
   {
      if (wglMakeCurrent(win32_hdc, win32_hrc))
         g_inited = true;
      else
         *quit     = true;
   }
   else
   {
      *quit        = true;
      return;
   }

   if (core_context || debug)
   {
      int attribs[16];
      int *aptr = attribs;

      if (core_context)
      {
         *aptr++ = WGL_CONTEXT_MAJOR_VERSION_ARB;
         *aptr++ = win32_major;
         *aptr++ = WGL_CONTEXT_MINOR_VERSION_ARB;
         *aptr++ = win32_minor;

         /* Technically, we don't have core/compat until 3.2.
          * Version 3.1 is either compat or not depending
          * on GL_ARB_compatibility.
          */
         if ((win32_major * 1000 + win32_minor) >= 3002)
         {
            *aptr++ = WGL_CONTEXT_PROFILE_MASK_ARB;
            *aptr++ = WGL_CONTEXT_CORE_PROFILE_BIT_ARB;
         }
      }

      if (debug)
      {
         *aptr++ = WGL_CONTEXT_FLAGS_ARB;
         *aptr++ = WGL_CONTEXT_DEBUG_BIT_ARB;
      }

      *aptr = 0;

      if (!pcreate_context)
         pcreate_context = (wglCreateContextAttribsProc)
            wglGetProcAddress("wglCreateContextAttribsARB");

      if (pcreate_context)
      {
         HGLRC context = pcreate_context(win32_hdc, NULL, attribs);

         if (context)
         {
            wglMakeCurrent(NULL, NULL);
            wglDeleteContext(win32_hrc);
            win32_hrc = context;
            if (!wglMakeCurrent(win32_hdc, win32_hrc))
               *quit = true;
         }
         else
            RARCH_ERR("[WGL]: Failed to create core context. Falling back to legacy context.\n");

         if (win32_use_hw_ctx)
         {
            win32_hw_hrc = pcreate_context(win32_hdc, context, attribs);
            if (!win32_hw_hrc)
            {
               RARCH_ERR("[WGL]: Failed to create shared context.\n");
               *quit = true;
            }
         }
      }
      else
         RARCH_ERR("[WGL]: wglCreateContextAttribsARB not supported.\n");
   }
}
#endif

void create_graphics_context(HWND hwnd, bool *quit)
{
   switch (win32_api)
   {
      case GFX_CTX_OPENGL_API:
#if defined(HAVE_OPENGL)
         create_gl_context(hwnd, quit);
#endif
         break;

      case GFX_CTX_VULKAN_API:
      {
#ifdef HAVE_VULKAN
         RECT rect;
         unsigned width = rect.right - rect.left;
         unsigned height = rect.bottom - rect.top;
         GetClientRect(hwnd, &rect);
         HINSTANCE instance = GetModuleHandle(NULL);
<<<<<<< HEAD
         if (!vulkan_surface_create(&win32_vk, VULKAN_WSI_WIN32,
                  &instance, &hwnd, 
                  width, height, win32_interval))
=======
         if (!vulkan_surface_create(&g_vk, VULKAN_WSI_WIN32,
                  &instance, &hwnd,
                  width, height, g_interval))
>>>>>>> a109df92
            *quit = true;
         g_inited = true;
#endif
      }
      break;

      case GFX_CTX_NONE:
      default:
         break;
   }
}

void *dinput_wgl;

static void gfx_ctx_wgl_swap_interval(void *data, unsigned interval)
{
   (void)data;
   win32_interval = interval;

   switch (win32_api)
   {
      case GFX_CTX_OPENGL_API:
#ifdef HAVE_OPENGL
         if (!win32_hrc)
            return;
         if (!p_swap_interval)
            return;

         RARCH_LOG("[WGL]: wglSwapInterval(%u)\n", win32_interval);
         if (!p_swap_interval(win32_interval))
            RARCH_WARN("[WGL]: wglSwapInterval() failed.\n");
#endif
         break;

      case GFX_CTX_VULKAN_API:
#ifdef HAVE_VULKAN
         if (win32_interval != interval)
         {
            win32_interval = interval;
            if (win32_vk.swapchain)
               win32_vk.need_new_swapchain = true;
         }
#endif
         break;

      case GFX_CTX_NONE:
      default:
         break;
   }
}

static void gfx_ctx_wgl_check_window(void *data, bool *quit,
      bool *resize, unsigned *width, unsigned *height, unsigned frame_count)
{
   win32_check_window(quit, resize, width, height);

   switch (win32_api)
   {
      case GFX_CTX_VULKAN_API:
#ifdef HAVE_VULKAN
         if (win32_vk.need_new_swapchain)
            *resize = true;
#endif
         break;

      case GFX_CTX_NONE:
      default:
         break;
   }
}

static void gfx_ctx_wgl_swap_buffers(void *data)
{
   (void)data;

   switch (win32_api)
   {
      case GFX_CTX_OPENGL_API:
#ifdef HAVE_OPENGL
         SwapBuffers(win32_hdc);
#endif
         break;

      case GFX_CTX_VULKAN_API:
#ifdef HAVE_VULKAN
         vulkan_present(&win32_vk, win32_vk.context.current_swapchain_index);
         vulkan_acquire_next_image(&win32_vk);
#endif
         break;

      case GFX_CTX_NONE:
      default:
         break;
   }
}

static bool gfx_ctx_wgl_set_resize(void *data,
      unsigned width, unsigned height)
{
   (void)data;
   (void)width;
   (void)height;

   switch (win32_api)
   {
      case GFX_CTX_VULKAN_API:
#ifdef HAVE_VULKAN
         if (!vulkan_create_swapchain(&win32_vk, width, height, win32_interval))
         {
            RARCH_ERR("[Win32/Vulkan]: Failed to update swapchain.\n");
            return false;
         }

         win32_vk.context.invalid_swapchain = true;
         win32_vk.need_new_swapchain        = false;
#endif
         break;

      case GFX_CTX_NONE:
      default:
         break;
   }

   return false;
}

static void gfx_ctx_wgl_update_window_title(void *data)
{
   char buf[128];
   char buf_fps[128];
   settings_t      *settings = config_get_ptr();
   const ui_window_t *window = ui_companion_driver_get_window_ptr();

   buf[0] = buf_fps[0] = '\0';

   if (window && video_monitor_get_fps(buf, sizeof(buf),
            buf_fps, sizeof(buf_fps)))
      window->set_title(&main_window, buf);
   if (settings->fps_show)
      runloop_msg_queue_push(buf_fps, 1, 1, false);
}

static void gfx_ctx_wgl_get_video_size(void *data,
      unsigned *width, unsigned *height)
{
   (void)data;
   HWND         window  = win32_get_window();

   if (!window)
   {
      RECT mon_rect;
      MONITORINFOEX current_mon;
      unsigned mon_id           = 0;
      HMONITOR hm_to_use        = NULL;

      win32_monitor_info(&current_mon, &hm_to_use, &mon_id);
      mon_rect = current_mon.rcMonitor;
      *width  = mon_rect.right - mon_rect.left;
      *height = mon_rect.bottom - mon_rect.top;
   }
   else
   {
      *width  = g_resize_width;
      *height = g_resize_height;
   }
}

static void *gfx_ctx_wgl_init(void *video_driver)
{
   WNDCLASSEX wndclass = {0};

   (void)video_driver;

   if (g_inited)
      return NULL;

   win32_window_reset();
   win32_monitor_init();

   wndclass.lpfnWndProc   = WndProcGL;
   if (!win32_window_init(&wndclass, true, NULL))
           return NULL;

   switch (win32_api)
   {
      case GFX_CTX_VULKAN_API:
#ifdef HAVE_VULKAN
         if (!vulkan_context_init(&win32_vk, VULKAN_WSI_WIN32))
            return NULL;
#endif
         break;
      case GFX_CTX_NONE:
      default:
         break;
   }

   return (void*)"wgl";
}

static void gfx_ctx_wgl_destroy(void *data)
{
   HWND     window  = win32_get_window();

   (void)data;

   switch (win32_api)
   {
      case GFX_CTX_OPENGL_API:
#ifdef HAVE_OPENGL
         if (win32_hrc)
         {
            glFinish();
            wglMakeCurrent(NULL, NULL);

            if (!video_driver_is_video_cache_context())
            {
               if (win32_hw_hrc)
                  wglDeleteContext(win32_hw_hrc);
               wglDeleteContext(win32_hrc);
               win32_hrc = NULL;
               win32_hw_hrc = NULL;
            }
         }
#endif
         break;

      case GFX_CTX_VULKAN_API:
#ifdef HAVE_VULKAN
         vulkan_context_destroy(&win32_vk, win32_vk.vk_surface != VK_NULL_HANDLE);
         if (win32_vk.context.queue_lock)
            slock_free(win32_vk.context.queue_lock);
         memset(&win32_vk, 0, sizeof(win32_vk));
#endif
         break;

      case GFX_CTX_NONE:
      default:
         break;
   }

   if (window && win32_hdc)
   {
      ReleaseDC(window, win32_hdc);
      win32_hdc = NULL;
   }

   if (window)
   {
      win32_monitor_from_window();
      win32_destroy_window();
   }

   if (g_restore_desktop)
   {
      win32_monitor_get_info();
      g_restore_desktop     = false;
   }

   win32_core_hw_context_enable = false;
   g_inited                     = false;
   win32_major                  = 0;
   win32_minor                  = 0;
   p_swap_interval              = NULL;
}

static bool gfx_ctx_wgl_set_video_mode(void *data,
      unsigned width, unsigned height,
      bool fullscreen)
{
   if (!win32_set_video_mode(NULL, width, height, fullscreen))
   {
      RARCH_ERR("[WGL]: win32_set_video_mode failed.\n");
      goto error;
   }

   switch (win32_api)
   {
      case GFX_CTX_OPENGL_API:
#ifdef HAVE_OPENGL
         p_swap_interval = (BOOL (APIENTRY *)(int))
            wglGetProcAddress("wglSwapIntervalEXT");
#endif
         break;

      case GFX_CTX_NONE:
      default:
         break;
   }

   gfx_ctx_wgl_swap_interval(data, win32_interval);
   return true;

error:
   gfx_ctx_wgl_destroy(data);
   return false;
}


static void gfx_ctx_wgl_input_driver(void *data,
      const input_driver_t **input, void **input_data)
{
   (void)data;

   dinput_wgl   = input_dinput.init();

   *input       = dinput_wgl ? &input_dinput : NULL;
   *input_data  = dinput_wgl;
}

static bool gfx_ctx_wgl_has_focus(void *data)
{
   return win32_has_focus();
}

static bool gfx_ctx_wgl_suppress_screensaver(void *data, bool enable)
{
   return win32_suppress_screensaver(data, enable);
}

static bool gfx_ctx_wgl_has_windowed(void *data)
{
   (void)data;

   return true;
}

static gfx_ctx_proc_t gfx_ctx_wgl_get_proc_address(const char *symbol)
{
#if defined(HAVE_OPENGL) || defined(HAVE_VULKAN)
   gfx_ctx_proc_t func = (gfx_ctx_proc_t)wglGetProcAddress(symbol);
   if (func)
      return func;
#endif
   return (gfx_ctx_proc_t)GetProcAddress((HINSTANCE)dll_handle, symbol);
}

static bool gfx_ctx_wgl_get_metrics(void *data,
        enum display_metric_types type, float *value)
{
   return win32_get_metrics(data, type, value);
}

static bool gfx_ctx_wgl_bind_api(void *data,
      enum gfx_ctx_api api, unsigned major, unsigned minor)
{
   (void)data;

   win32_major = major;
   win32_minor = minor;
   win32_api   = api;

#if defined(HAVE_OPENGL)
   if (api == GFX_CTX_OPENGL_API)
      return true;
#endif
#if defined(HAVE_VULKAN)
   if (api == GFX_CTX_VULKAN_API)
      return true;
#endif

   return false;
}

static void gfx_ctx_wgl_show_mouse(void *data, bool state)
{
   (void)data;
   win32_show_cursor(state);
}

static void gfx_ctx_wgl_bind_hw_render(void *data, bool enable)
{
   switch (win32_api)
   {
      case GFX_CTX_OPENGL_API:
#ifdef HAVE_OPENGL
         win32_use_hw_ctx = enable;

         if (win32_hdc)
            wglMakeCurrent(win32_hdc, enable ? win32_hw_hrc : win32_hrc);
#endif
         break;

      case GFX_CTX_NONE:
      default:
         break;
   }
}

#ifdef HAVE_VULKAN
static void *gfx_ctx_wgl_get_context_data(void *data)
{
   (void)data;
   return &win32_vk.context;
}
#endif

static uint32_t gfx_ctx_wgl_get_flags(void *data)
{
   uint32_t flags = 0;
   if (win32_core_hw_context_enable)
   {
      BIT32_SET(flags, GFX_CTX_FLAGS_GL_CORE_CONTEXT);
   }
   else
   {
      BIT32_SET(flags, GFX_CTX_FLAGS_NONE);
   }
   return flags;
}

static void gfx_ctx_wgl_set_flags(void *data, uint32_t flags)
{
   if (BIT32_GET(flags, GFX_CTX_FLAGS_GL_CORE_CONTEXT))
      win32_core_hw_context_enable = true;
}

const gfx_ctx_driver_t gfx_ctx_wgl = {
   gfx_ctx_wgl_init,
   gfx_ctx_wgl_destroy,
   gfx_ctx_wgl_bind_api,
   gfx_ctx_wgl_swap_interval,
   gfx_ctx_wgl_set_video_mode,
   gfx_ctx_wgl_get_video_size,
   NULL, /* get_video_output_size */
   NULL, /* get_video_output_prev */
   NULL, /* get_video_output_next */
   gfx_ctx_wgl_get_metrics,
   NULL,
   gfx_ctx_wgl_update_window_title,
   gfx_ctx_wgl_check_window,
   gfx_ctx_wgl_set_resize,
   gfx_ctx_wgl_has_focus,
   gfx_ctx_wgl_suppress_screensaver,
   gfx_ctx_wgl_has_windowed,
   gfx_ctx_wgl_swap_buffers,
   gfx_ctx_wgl_input_driver,
   gfx_ctx_wgl_get_proc_address,
   NULL,
   NULL,
   gfx_ctx_wgl_show_mouse,
   "wgl",
   gfx_ctx_wgl_get_flags,
   gfx_ctx_wgl_set_flags,
   gfx_ctx_wgl_bind_hw_render,
#ifdef HAVE_VULKAN
   gfx_ctx_wgl_get_context_data,
#else
   NULL,
#endif
   NULL
};
<|MERGE_RESOLUTION|>--- conflicted
+++ resolved
@@ -137,17 +137,10 @@
    }
    else
    {
-<<<<<<< HEAD
       win32_hrc = wglCreateContext(win32_hdc);
       
       /* We'll create shared context later if not. */
       if (win32_hrc && !core_context && !debug) 
-=======
-      g_hrc = wglCreateContext(g_hdc);
-
-      /* We'll create shared context later if not. */
-      if (g_hrc && !core_context && !debug)
->>>>>>> a109df92
       {
          win32_hw_hrc = wglCreateContext(win32_hdc);
          if (win32_hw_hrc)
@@ -260,15 +253,9 @@
          unsigned height = rect.bottom - rect.top;
          GetClientRect(hwnd, &rect);
          HINSTANCE instance = GetModuleHandle(NULL);
-<<<<<<< HEAD
          if (!vulkan_surface_create(&win32_vk, VULKAN_WSI_WIN32,
                   &instance, &hwnd, 
                   width, height, win32_interval))
-=======
-         if (!vulkan_surface_create(&g_vk, VULKAN_WSI_WIN32,
-                  &instance, &hwnd,
-                  width, height, g_interval))
->>>>>>> a109df92
             *quit = true;
          g_inited = true;
 #endif
