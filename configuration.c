--- conflicted
+++ resolved
@@ -1650,11 +1650,7 @@
  * Returns: False if there was an error.
  *
  */
-<<<<<<< HEAD
-bool config_append_specific()
-=======
 bool config_append_specific(void)
->>>>>>> 66ee038c
 {
    char config_directory[PATH_MAX_LENGTH],   /* path to the directory containing retroarch.cfg (prefix)    */
         core_path[PATH_MAX_LENGTH],          /* final path for core-specific configuration (prefix+suffix) */
