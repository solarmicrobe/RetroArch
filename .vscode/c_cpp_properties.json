--- conflicted
+++ resolved
@@ -22,14 +22,7 @@
             "macFrameworkPath": [
                 "/System/Library/Frameworks",
                 "/Library/Frameworks"
-<<<<<<< HEAD
-            ],
-            "compilerPath": "/usr/bin/clang",
-            "cStandard": "c11",
-            "cppStandard": "c++17"
-=======
             ]
->>>>>>> 9c0ed0f2
         },
         {
             "name": "Linux",
@@ -74,13 +67,9 @@
                 ],
                 "limitSymbolsToIncludedHeaders": true,
                 "databaseFilename": ""
-<<<<<<< HEAD
-            }
-=======
             },
             "cStandard": "c11",
             "cppStandard": "c++17"
->>>>>>> 9c0ed0f2
         },
         {
             "name": "msys2-mingw32",
@@ -135,9 +124,5 @@
             }
         }
     ],
-<<<<<<< HEAD
-    "version": 3
-=======
     "version": 4
->>>>>>> 9c0ed0f2
 }