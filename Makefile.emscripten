--- conflicted
+++ resolved
@@ -23,11 +23,7 @@
 endif
 
 LIBS    :=
-<<<<<<< HEAD
-LDFLAGS := -L. --no-heap-copy -s USE_ZLIB=1 `-s TOTAL_MEMORY=$(MEMORY) -s OUTLINING_LIMIT=50000 \
-=======
 LDFLAGS := -L. --no-heap-copy -s USE_ZLIB=1 -s TOTAL_MEMORY=$(MEMORY) -s OUTLINING_LIMIT=50000 \
->>>>>>> 5edcb99b
            -s EXPORTED_FUNCTIONS="['_main', '_malloc', '_cmd_savefiles', '_cmd_save_state', '_cmd_load_state', '_cmd_take_screenshot']" \
            --js-library emscripten/library_rwebaudio.js \
            --js-library emscripten/library_rwebinput.js \
