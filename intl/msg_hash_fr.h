#if defined(_MSC_VER) && !defined(_XBOX) && (_MSC_VER >= 1500 && _MSC_VER < 1900)
#if (_MSC_VER >= 1700)
/* https://support.microsoft.com/en-us/kb/980263 */
#pragma execution_character_set("utf-8")
#endif
#pragma warning(disable:4566)
#endif

/* Top-level Menu */

MSG_HASH(
   MENU_ENUM_LABEL_VALUE_MAIN_MENU,
   "Menu principal"
   )
MSG_HASH(
   MENU_ENUM_LABEL_VALUE_SETTINGS_TAB,
   "Réglages"
   )
MSG_HASH(
   MENU_ENUM_LABEL_VALUE_FAVORITES_TAB,
   "Favoris"
   )
MSG_HASH(
   MENU_ENUM_LABEL_VALUE_HISTORY_TAB,
   "Historique"
   )
MSG_HASH(
   MENU_ENUM_LABEL_VALUE_IMAGES_TAB,
   "Images"
   )
MSG_HASH(
   MENU_ENUM_LABEL_VALUE_MUSIC_TAB,
   "Musique"
   )
MSG_HASH(
   MENU_ENUM_LABEL_VALUE_VIDEO_TAB,
   "Vidéo"
   )
MSG_HASH(
   MENU_ENUM_LABEL_VALUE_NETPLAY_TAB,
   "Jeu en réseau"
   )
MSG_HASH(
   MENU_ENUM_LABEL_VALUE_ADD_TAB,
   "Importer du contenu"
   )

/* Main Menu */

MSG_HASH(
   MENU_ENUM_LABEL_VALUE_CONTENT_SETTINGS,
   "Menu rapide"
   )
MSG_HASH(
   MENU_ENUM_SUBLABEL_CONTENT_SETTINGS,
   "Accéder rapidement à tous les réglages relatifs au jeu."
   )
MSG_HASH(
   MENU_ENUM_LABEL_VALUE_CORE_LIST,
   "Charger un cœur"
   )
MSG_HASH(
   MENU_ENUM_SUBLABEL_CORE_LIST,
   "Sélectionner le cœur à utiliser."
   )
MSG_HASH(
   MENU_ENUM_LABEL_VALUE_LOAD_CONTENT_LIST,
   "Charger du contenu"
   )
MSG_HASH(
   MENU_ENUM_SUBLABEL_LOAD_CONTENT_LIST,
   "Sélectionner le contenu à démarrer."
   )
MSG_HASH(
   MENU_ENUM_LABEL_VALUE_LOAD_DISC,
   "Charger le disque"
   )
MSG_HASH(
   MENU_ENUM_SUBLABEL_LOAD_DISC,
   "Charger un disque média physique. Vous devriez d'abord sélectionner le cœur (Charger un cœur) que vous souhaitez utiliser avec le disque."
   )
MSG_HASH(
   MENU_ENUM_LABEL_VALUE_DUMP_DISC,
   "Importer le disque"
   )
MSG_HASH(
   MENU_ENUM_SUBLABEL_DUMP_DISC,
   "Importer le disque média physique vers le stockage interne. Il sera sauvegardé vers un fichier d'image disque."
   )
MSG_HASH(
   MENU_ENUM_LABEL_VALUE_PLAYLISTS_TAB,
   "Listes de lecture"
   )
MSG_HASH(
   MENU_ENUM_SUBLABEL_PLAYLISTS_TAB,
   "Le contenu analysé correspondant à la base de données apparaîtra ici."
   )
MSG_HASH(
   MENU_ENUM_LABEL_VALUE_ADD_CONTENT_LIST,
   "Analyser du contenu"
   )
MSG_HASH(
   MENU_ENUM_SUBLABEL_ADD_CONTENT_LIST,
   "Analyser le contenu et l'ajouter à la base de données."
   )
MSG_HASH(
   MENU_ENUM_LABEL_VALUE_SHOW_WIMP,
   "Afficher l'interface de bureau"
   )
MSG_HASH(
   MENU_ENUM_SUBLABEL_SHOW_WIMP,
   "Ouvre l'interface de bureau si cette dernière est fermée."
   )
MSG_HASH(
   MENU_ENUM_LABEL_VALUE_MENU_DISABLE_KIOSK_MODE,
   "Désactiver le mode kiosque"
   )
MSG_HASH(
   MENU_ENUM_SUBLABEL_MENU_DISABLE_KIOSK_MODE,
   "Désactive le mode kiosque. Un redémarrage est requis pour que la modification prenne effet."
   )
MSG_HASH(
   MENU_ENUM_LABEL_VALUE_ONLINE_UPDATER,
   "Mise à jour en ligne"
   )
MSG_HASH(
   MENU_ENUM_SUBLABEL_ONLINE_UPDATER,
   "Télécharger des add-ons, des composants et du contenu pour RetroArch."
   )
MSG_HASH(
   MENU_ENUM_LABEL_VALUE_NETPLAY,
   "Jeu en réseau"
   )
MSG_HASH(
   MENU_ENUM_SUBLABEL_NETPLAY,
   "Rejoindre ou héberger une session de jeu en réseau."
   )
MSG_HASH(
   MENU_ENUM_LABEL_VALUE_SETTINGS,
   "Réglages"
   )
MSG_HASH(
   MENU_ENUM_SUBLABEL_SETTINGS,
   "Configure l'application."
   )
MSG_HASH(
   MENU_ENUM_LABEL_VALUE_INFORMATION_LIST,
   "Informations"
   )
MSG_HASH(
   MENU_ENUM_SUBLABEL_INFORMATION_LIST_LIST,
   "Affiche les informations du système."
   )
MSG_HASH(
   MENU_ENUM_LABEL_VALUE_CONFIGURATIONS_LIST,
   "Fichiers de configuration"
   )
MSG_HASH(
   MENU_ENUM_SUBLABEL_CONFIGURATIONS_LIST,
   "Gérer et créer les fichiers de configuration."
   )
MSG_HASH(
   MENU_ENUM_LABEL_VALUE_HELP_LIST,
   "Aide"
   )
MSG_HASH(
   MENU_ENUM_SUBLABEL_HELP_LIST,
   "En savoir plus sur le fonctionnement du programme."
   )
MSG_HASH(
   MENU_ENUM_LABEL_VALUE_RESTART_RETROARCH,
   "Redémarrer RetroArch"
   )
MSG_HASH(
   MENU_ENUM_SUBLABEL_RESTART_RETROARCH,
   "Redémarrer le programme."
   )
MSG_HASH(
   MENU_ENUM_LABEL_VALUE_QUIT_RETROARCH,
   "Quitter RetroArch"
   )
MSG_HASH(
   MENU_ENUM_SUBLABEL_QUIT_RETROARCH,
   "Quitter le programme."
   )

/* Main Menu > Load Core */

MSG_HASH(
   MENU_ENUM_LABEL_VALUE_DOWNLOAD_CORE,
   "Télécharger un cœur"
   )
MSG_HASH(
   MENU_ENUM_SUBLABEL_DOWNLOAD_CORE,
   "Installer un cœur depuis la mise à jour en ligne."
   )
MSG_HASH(
   MENU_ENUM_LABEL_VALUE_SIDELOAD_CORE_LIST,
   "Installer ou restaurer un cœur"
   )
MSG_HASH(
   MENU_ENUM_SUBLABEL_SIDELOAD_CORE_LIST,
   "Installer ou restaurer un cœur depuis le dossier de téléchargements."
   )
MSG_HASH(
   MENU_ENUM_LABEL_VALUE_START_VIDEO_PROCESSOR,
   "Démarrer le processeur vidéo"
   )
MSG_HASH(
   MENU_ENUM_LABEL_VALUE_START_NET_RETROPAD,
   "Démarrer la RetroManette à distance"
   )

/* Main Menu > Load Content */

MSG_HASH(
   MENU_ENUM_LABEL_VALUE_FAVORITES,
   "Dossier de démarrage"
   )
MSG_HASH(
   MENU_ENUM_LABEL_VALUE_DOWNLOADED_FILE_DETECT_CORE_LIST,
   "Téléchargements"
   )
MSG_HASH(
   MENU_ENUM_LABEL_VALUE_OPEN_ARCHIVE,
   "Parcourir l'archive"
   )
MSG_HASH(
   MENU_ENUM_LABEL_VALUE_LOAD_ARCHIVE,
   "Charger l'archive"
   )

/* Main Menu > Load Content > Playlists */

MSG_HASH(
   MENU_ENUM_LABEL_VALUE_GOTO_FAVORITES,
   "Favoris"
   )
MSG_HASH(
   MENU_ENUM_SUBLABEL_GOTO_FAVORITES,
   "Le contenu que vous avez ajouté aux 'Favoris' apparaîtra ici."
   )
MSG_HASH(
   MENU_ENUM_LABEL_VALUE_GOTO_MUSIC,
   "Musique"
   )
MSG_HASH(
   MENU_ENUM_SUBLABEL_GOTO_MUSIC,
   "La musique précédemment jouée apparaîtra ici."
   )
MSG_HASH(
   MENU_ENUM_LABEL_VALUE_GOTO_IMAGES,
   "Images"
   )
MSG_HASH(
   MENU_ENUM_SUBLABEL_GOTO_IMAGES,
   "Les images visionnées précédemment apparaîtront ici."
   )
MSG_HASH(
   MENU_ENUM_LABEL_VALUE_GOTO_VIDEO,
   "Vidéos"
   )
MSG_HASH(
   MENU_ENUM_SUBLABEL_GOTO_VIDEO,
   "Les vidéos précédemment lues apparaîtront ici."
   )

/* Main Menu > Online Updater */

MSG_HASH(
   MENU_ENUM_LABEL_VALUE_CORE_UPDATER_LIST,
   "Mise à jour des cœurs"
   )
MSG_HASH(
   MENU_ENUM_LABEL_VALUE_UPDATE_INSTALLED_CORES,
   "Mettre à jour les cœurs installés"
   )
MSG_HASH(
   MENU_ENUM_SUBLABEL_UPDATE_INSTALLED_CORES,
   "Met à jour les cœurs installés vers la dernière version disponible."
   )
MSG_HASH(
   MENU_ENUM_LABEL_VALUE_THUMBNAILS_UPDATER_LIST,
   "Mise à jour des miniatures"
   )
MSG_HASH(
   MENU_ENUM_SUBLABEL_THUMBNAILS_UPDATER_LIST,
   "Télécharge le pack de miniatures complet pour le système sélectionné."
   )
MSG_HASH(
   MENU_ENUM_LABEL_VALUE_PL_THUMBNAILS_UPDATER_LIST,
   "Mise à jour des miniatures pour la liste de lecture"
   )
MSG_HASH(
   MENU_ENUM_SUBLABEL_PL_THUMBNAILS_UPDATER_LIST,
   "Télécharge les miniatures individuelles pour la liste de lecture sélectionnée."
   )
MSG_HASH(
   MENU_ENUM_LABEL_VALUE_DOWNLOAD_CORE_CONTENT,
   "Téléchargement de contenu"
   )
MSG_HASH(
   MENU_ENUM_LABEL_VALUE_UPDATE_CORE_INFO_FILES,
   "Mettre à jour les fichiers d'information de cœurs"
   )
MSG_HASH(
   MENU_ENUM_LABEL_VALUE_UPDATE_ASSETS,
   "Mettre à jour les assets"
   )
MSG_HASH(
   MENU_ENUM_LABEL_VALUE_UPDATE_AUTOCONFIG_PROFILES,
   "Mettre à jour les profils de manettes"
   )
MSG_HASH(
   MENU_ENUM_LABEL_VALUE_UPDATE_CHEATS,
   "Mettre à jour les cheats"
   )
MSG_HASH(
   MENU_ENUM_LABEL_VALUE_UPDATE_DATABASES,
   "Mettre à jour les bases de données"
   )
MSG_HASH(
   MENU_ENUM_LABEL_VALUE_UPDATE_OVERLAYS,
   "Mettre à jour les surimpressions"
   )
MSG_HASH(
   MENU_ENUM_LABEL_VALUE_UPDATE_GLSL_SHADERS,
   "Mettre à jour les shaders GLSL"
   )
MSG_HASH(
   MENU_ENUM_LABEL_VALUE_UPDATE_CG_SHADERS,
   "Mettre à jour les shaders CG"
   )
MSG_HASH(
   MENU_ENUM_LABEL_VALUE_UPDATE_SLANG_SHADERS,
   "Mettre à jour les shaders Slang"
   )

/* Main Menu > Information */

MSG_HASH(
   MENU_ENUM_LABEL_VALUE_CORE_INFORMATION,
   "Informations sur le cœur"
   )
MSG_HASH(
   MENU_ENUM_SUBLABEL_CORE_INFORMATION,
   "Affiche les informations relatives à l'application/au cœur."
   )
MSG_HASH(
   MENU_ENUM_LABEL_VALUE_DISC_INFORMATION,
   "Informations sur le disque"
   )
MSG_HASH(
   MENU_ENUM_SUBLABEL_DISC_INFORMATION,
   "Voir des informations sur les disques média insérés."
   )
MSG_HASH(
   MENU_ENUM_LABEL_VALUE_NETWORK_INFORMATION,
   "Informations réseau"
   )
MSG_HASH(
   MENU_ENUM_SUBLABEL_NETWORK_INFORMATION,
   "Affiche la ou les interfaces réseau et les adresses IP associées."
   )
MSG_HASH(
   MENU_ENUM_LABEL_VALUE_SYSTEM_INFORMATION,
   "Informations système"
   )
MSG_HASH(
   MENU_ENUM_SUBLABEL_SYSTEM_INFORMATION,
   "Affiche les informations spécifiques à l'appareil."
   )
MSG_HASH(
   MENU_ENUM_LABEL_VALUE_DATABASE_MANAGER,
   "Gestionnaire de base de données"
   )
MSG_HASH(
   MENU_ENUM_SUBLABEL_DATABASE_MANAGER,
   "Affiche les bases de données."
   )
MSG_HASH(
   MENU_ENUM_LABEL_VALUE_CURSOR_MANAGER,
   "Gestionnaire de pointeurs"
   )
MSG_HASH(
   MENU_ENUM_SUBLABEL_CURSOR_MANAGER,
   "Affiche les recherches précédentes."
   )

/* Main Menu > Information > Core Information */

MSG_HASH(
   MENU_ENUM_LABEL_VALUE_CORE_INFO_CORE_NAME,
   "Nom du cœur "
   )
MSG_HASH(
   MENU_ENUM_LABEL_VALUE_CORE_INFO_CORE_LABEL,
   "Appellation du cœur "
   )
MSG_HASH(
   MENU_ENUM_LABEL_VALUE_CORE_INFO_SYSTEM_NAME,
   "Nom du système "
   )
MSG_HASH(
   MENU_ENUM_LABEL_VALUE_CORE_INFO_SYSTEM_MANUFACTURER,
   "Fabricant du système "
   )
MSG_HASH(
   MENU_ENUM_LABEL_VALUE_CORE_INFO_CATEGORIES,
   "Catégorie "
   )
MSG_HASH(
   MENU_ENUM_LABEL_VALUE_CORE_INFO_AUTHORS,
   "Auteurs "
   )
MSG_HASH(
   MENU_ENUM_LABEL_VALUE_CORE_INFO_PERMISSIONS,
   "Permissions "
   )
MSG_HASH(
   MENU_ENUM_LABEL_VALUE_CORE_INFO_LICENSES,
   "Licence "
   )
MSG_HASH(
   MENU_ENUM_LABEL_VALUE_CORE_INFO_SUPPORTED_EXTENSIONS,
   "Extensions prises en charge "
   )
MSG_HASH(
   MENU_ENUM_LABEL_VALUE_CORE_INFO_REQUIRED_HW_API,
   "API de graphismes requises "
   )
MSG_HASH(
   MENU_ENUM_LABEL_VALUE_CORE_INFO_FIRMWARE,
   "Firmware(s) "
   )
MSG_HASH(
   MENU_ENUM_LABEL_VALUE_MISSING,
   "Manquant"
   )
MSG_HASH(
   MENU_ENUM_LABEL_VALUE_PRESENT,
   "Présent"
   )
MSG_HASH(
   MENU_ENUM_LABEL_VALUE_OPTIONAL,
   "Optionnel"
   )
MSG_HASH(
   MENU_ENUM_LABEL_VALUE_REQUIRED,
   "Requis"
   )
MSG_HASH(
   MENU_ENUM_LABEL_VALUE_CORE_DELETE,
   "Supprimer le cœur"
   )
MSG_HASH(
   MENU_ENUM_SUBLABEL_CORE_DELETE,
   "Retirer ce cœur du disque."
   )

/* Main Menu > Information > System Information */

MSG_HASH(
   MENU_ENUM_LABEL_VALUE_SYSTEM_INFO_BUILD_DATE,
   "Date de compilation "
   )
MSG_HASH(
   MENU_ENUM_LABEL_VALUE_SYSTEM_INFO_GIT_VERSION,
   "Version Git "
   )
MSG_HASH( /* FIXME Should be MENU_LABEL_VALUE */
   MSG_COMPILER,
   "Compilateur "
   )
MSG_HASH( /* FIXME Should be MENU_LABEL_VALUE */
   MSG_UNKNOWN_COMPILER,
   "Compilateur inconnu"
   )
MSG_HASH(
   MENU_ENUM_LABEL_VALUE_SYSTEM_INFO_CPU_MODEL,
   "Modèle du processeur "
   )
MSG_HASH(
   MENU_ENUM_LABEL_VALUE_SYSTEM_INFO_CPU_FEATURES,
   "Fonctionnalités du processeur "
   )
MSG_HASH(
   MENU_ENUM_LABEL_VALUE_CPU_ARCHITECTURE,
   "Architecture du processeur :"
   )
MSG_HASH(
   MENU_ENUM_LABEL_VALUE_CPU_CORES,
   "Cœurs du processeur :"
   )
MSG_HASH(
   MENU_ENUM_SUBLABEL_CPU_CORES,
   "Nombre de cœurs dont dispose le processeur."
   )
MSG_HASH(
   MENU_ENUM_LABEL_VALUE_SYSTEM_INFO_FRONTEND_IDENTIFIER,
   "Identifiant du frontend "
   )
MSG_HASH(
   MENU_ENUM_LABEL_VALUE_SYSTEM_INFO_FRONTEND_OS,
   "Système d'exploitation du frontend"
   )
MSG_HASH(
   MENU_ENUM_LABEL_VALUE_SYSTEM_INFO_RETRORATING_LEVEL,
   "Niveau de RetroClassification"
   )
MSG_HASH(
   MENU_ENUM_LABEL_VALUE_SYSTEM_INFO_POWER_SOURCE,
   "Alimentation "
   )
MSG_HASH(
   MENU_ENUM_LABEL_VALUE_SYSTEM_INFO_VIDEO_CONTEXT_DRIVER,
   "Pilote de contexte vidéo "
   )
MSG_HASH(
   MENU_ENUM_LABEL_VALUE_SYSTEM_INFO_DISPLAY_METRIC_MM_WIDTH,
   "Largeur de l'écran (mm) "
   )
MSG_HASH(
   MENU_ENUM_LABEL_VALUE_SYSTEM_INFO_DISPLAY_METRIC_MM_HEIGHT,
   "Hauteur de l'écran (mm) "
   )
MSG_HASH(
   MENU_ENUM_LABEL_VALUE_SYSTEM_INFO_DISPLAY_METRIC_DPI,
   "Points/pouce de l'écran "
   )
MSG_HASH(
   MENU_ENUM_LABEL_VALUE_SYSTEM_INFO_LIBRETRODB_SUPPORT,
   "Prise en charge de LibretroDB "
   )
MSG_HASH(
   MENU_ENUM_LABEL_VALUE_SYSTEM_INFO_OVERLAY_SUPPORT,
   "Prise en charge des surimpressions "
   )
MSG_HASH(
   MENU_ENUM_LABEL_VALUE_SYSTEM_INFO_COMMAND_IFACE_SUPPORT,
   "Prise en charge de l'interface de commande "
   )
MSG_HASH(
   MENU_ENUM_LABEL_VALUE_SYSTEM_INFO_NETWORK_COMMAND_IFACE_SUPPORT,
   "Prise en charge de l'interface de commandes réseau "
   )
MSG_HASH(
   MENU_ENUM_LABEL_VALUE_SYSTEM_INFO_NETWORK_REMOTE_SUPPORT,
   "Prise en charge de la manette en réseau "
   )
MSG_HASH(
   MENU_ENUM_LABEL_VALUE_SYSTEM_INFO_COCOA_SUPPORT,
   "Prise en charge de Cocoa "
   )
MSG_HASH(
   MENU_ENUM_LABEL_VALUE_SYSTEM_INFO_RPNG_SUPPORT,
   "Prise en charge du format PNG (RPNG) "
   )
MSG_HASH(
   MENU_ENUM_LABEL_VALUE_SYSTEM_INFO_RJPEG_SUPPORT,
   "Prise en charge du format JPEG (RJPEG) "
   )
MSG_HASH(
   MENU_ENUM_LABEL_VALUE_SYSTEM_INFO_RBMP_SUPPORT,
   "Prise en charge du format BMP (RBMP) "
   )
MSG_HASH(
   MENU_ENUM_LABEL_VALUE_SYSTEM_INFO_RTGA_SUPPORT,
   "Prise en charge du format TGA (RTGA) "
   )
MSG_HASH(
   MENU_ENUM_LABEL_VALUE_SYSTEM_INFO_SDL_SUPPORT,
   "Prise en charge de SDL1.2 "
   )
MSG_HASH(
   MENU_ENUM_LABEL_VALUE_SYSTEM_INFO_SDL2_SUPPORT,
   "Prise en charge de SDL2 "
   )
MSG_HASH(
   MENU_ENUM_LABEL_VALUE_SYSTEM_INFO_VULKAN_SUPPORT,
   "Prise en charge de Vulkan "
   )
MSG_HASH(
   MENU_ENUM_LABEL_VALUE_SYSTEM_INFO_METAL_SUPPORT,
   "Prise en charge de Metal "
   )
MSG_HASH(
   MENU_ENUM_LABEL_VALUE_SYSTEM_INFO_OPENGL_SUPPORT,
   "Prise en charge d'OpenGL "
   )
MSG_HASH(
   MENU_ENUM_LABEL_VALUE_SYSTEM_INFO_OPENGLES_SUPPORT,
   "Prise en charge d'OpenGL ES "
   )
MSG_HASH(
   MENU_ENUM_LABEL_VALUE_SYSTEM_INFO_THREADING_SUPPORT,
   "Prise en charge de plusieurs fils d'exécution "
   )
MSG_HASH(
   MENU_ENUM_LABEL_VALUE_SYSTEM_INFO_KMS_SUPPORT,
   "Prise en charge de KMS/EGL "
   )
MSG_HASH(
   MENU_ENUM_LABEL_VALUE_SYSTEM_INFO_UDEV_SUPPORT,
   "Prise en charge de Udev "
   )
MSG_HASH(
   MENU_ENUM_LABEL_VALUE_SYSTEM_INFO_OPENVG_SUPPORT,
   "Prise en charge d'OpenVG "
   )
MSG_HASH(
   MENU_ENUM_LABEL_VALUE_SYSTEM_INFO_EGL_SUPPORT,
   "Prise en charge d'EGL "
   )
MSG_HASH(
   MENU_ENUM_LABEL_VALUE_SYSTEM_INFO_X11_SUPPORT,
   "Prise en charge de X11 "
   )
MSG_HASH(
   MENU_ENUM_LABEL_VALUE_SYSTEM_INFO_WAYLAND_SUPPORT,
   "Prise en charge de Wayland "
   )
MSG_HASH(
   MENU_ENUM_LABEL_VALUE_SYSTEM_INFO_XVIDEO_SUPPORT,
   "Prise en charge de XVideo "
   )
MSG_HASH(
   MENU_ENUM_LABEL_VALUE_SYSTEM_INFO_ALSA_SUPPORT,
   "Prise en charge d'ALSA "
   )
MSG_HASH(
   MENU_ENUM_LABEL_VALUE_SYSTEM_INFO_OSS_SUPPORT,
   "Prise en charge d'OSS "
   )
MSG_HASH(
   MENU_ENUM_LABEL_VALUE_SYSTEM_INFO_OPENAL_SUPPORT,
   "Prise en charge d'OpenAL "
   )
MSG_HASH(
   MENU_ENUM_LABEL_VALUE_SYSTEM_INFO_OPENSL_SUPPORT,
   "Prise en charge d'OpenSL "
   )
MSG_HASH(
   MENU_ENUM_LABEL_VALUE_SYSTEM_INFO_RSOUND_SUPPORT,
   "Prise en charge de RSound "
   )
MSG_HASH(
   MENU_ENUM_LABEL_VALUE_SYSTEM_INFO_ROARAUDIO_SUPPORT,
   "Prise en charge de RoarAudio "
   )
MSG_HASH(
   MENU_ENUM_LABEL_VALUE_SYSTEM_INFO_JACK_SUPPORT,
   "Prise en charge de JACK "
   )
MSG_HASH(
   MENU_ENUM_LABEL_VALUE_SYSTEM_INFO_PULSEAUDIO_SUPPORT,
   "Prise en charge de PulseAudio "
   )
MSG_HASH(
   MENU_ENUM_LABEL_VALUE_SYSTEM_INFO_COREAUDIO_SUPPORT,
   "Prise en charge de CoreAudio "
   )
MSG_HASH(
   MENU_ENUM_LABEL_VALUE_SYSTEM_INFO_COREAUDIO3_SUPPORT,
   "Prise en charge de CoreAudio V3 "
   )
MSG_HASH(
   MENU_ENUM_LABEL_VALUE_SYSTEM_INFO_DSOUND_SUPPORT,
   "Prise en charge de DirectSound "
   )
MSG_HASH(
   MENU_ENUM_LABEL_VALUE_SYSTEM_INFO_WASAPI_SUPPORT,
   "Prise en charge de WASAPI "
   )
MSG_HASH(
   MENU_ENUM_LABEL_VALUE_SYSTEM_INFO_XAUDIO2_SUPPORT,
   "Prise en charge de XAudio2 "
   )
MSG_HASH(
   MENU_ENUM_LABEL_VALUE_SYSTEM_INFO_ZLIB_SUPPORT,
   "Prise en charge de Zlib "
   )
MSG_HASH(
   MENU_ENUM_LABEL_VALUE_SYSTEM_INFO_7ZIP_SUPPORT,
   "Prise en charge de 7zip "
   )
MSG_HASH(
   MENU_ENUM_LABEL_VALUE_SYSTEM_INFO_DYLIB_SUPPORT,
   "Prise en charge des bibliothèques dynamiques "
   )
MSG_HASH(
   MENU_ENUM_LABEL_VALUE_SYSTEM_INFO_DYNAMIC_SUPPORT,
   "Prise en charge du chargement dynamique des bibliothèques "
   )
MSG_HASH(
   MENU_ENUM_LABEL_VALUE_SYSTEM_INFO_CG_SUPPORT,
   "Prise en charge de Cg "
   )
MSG_HASH(
   MENU_ENUM_LABEL_VALUE_SYSTEM_INFO_GLSL_SUPPORT,
   "Prise en charge de GLSL "
   )
MSG_HASH(
   MENU_ENUM_LABEL_VALUE_SYSTEM_INFO_HLSL_SUPPORT,
   "Prise en charge de HLSL "
   )
MSG_HASH(
   MENU_ENUM_LABEL_VALUE_SYSTEM_INFO_SDL_IMAGE_SUPPORT,
   "Prise en charge de SDL image "
   )
MSG_HASH(
   MENU_ENUM_LABEL_VALUE_SYSTEM_INFO_FFMPEG_SUPPORT,
   "Prise en charge de FFmpeg "
   )
MSG_HASH(
   MENU_ENUM_LABEL_VALUE_SYSTEM_INFO_MPV_SUPPORT,
   "Prise en charge de mpv "
   )
MSG_HASH(
   MENU_ENUM_LABEL_VALUE_SYSTEM_INFO_CORETEXT_SUPPORT,
   "Prise en charge de CoreText "
   )
MSG_HASH(
   MENU_ENUM_LABEL_VALUE_SYSTEM_INFO_FREETYPE_SUPPORT,
   "Prise en charge de FreeType "
   )
MSG_HASH(
   MENU_ENUM_LABEL_VALUE_SYSTEM_INFO_STB_TRUETYPE_SUPPORT,
   "Prise en charge du rendu des polices STB TrueType "
   )
MSG_HASH(
   MENU_ENUM_LABEL_VALUE_SYSTEM_INFO_NETPLAY_SUPPORT,
   "Prise en charge du jeu en réseau (peer-to-peer) "
   )
MSG_HASH(
   MENU_ENUM_LABEL_VALUE_SYSTEM_INFO_PYTHON_SUPPORT,
   "Prise en charge de Python (scripts dans les shaders) "
   )
MSG_HASH(
   MENU_ENUM_LABEL_VALUE_SYSTEM_INFO_V4L2_SUPPORT,
   "Prise en charge de Video4Linux2 "
   )
MSG_HASH(
   MENU_ENUM_LABEL_VALUE_SYSTEM_INFO_LIBUSB_SUPPORT,
   "Prise en charge de Libusb "
   )

/* Main Menu > Information > Database Manager */

MSG_HASH(
   MENU_ENUM_LABEL_VALUE_DATABASE_SELECTION,
   "Sélection de base de données"
   )

/* Main Menu > Information > Database Manager > Information */

MSG_HASH(
   MENU_ENUM_LABEL_VALUE_RDB_ENTRY_NAME,
   "Nom"
   )
MSG_HASH(
   MENU_ENUM_LABEL_VALUE_RDB_ENTRY_PUBLISHER,
   "Éditeur"
   )
MSG_HASH(
   MENU_ENUM_LABEL_VALUE_RDB_ENTRY_DEVELOPER,
   "Développeur"
   )
MSG_HASH(
   MENU_ENUM_LABEL_VALUE_RDB_ENTRY_ORIGIN,
   "Origine"
   )
MSG_HASH(
   MENU_ENUM_LABEL_VALUE_RDB_ENTRY_TGDB_RATING,
   "Classification TGDB"
   )
MSG_HASH(
   MENU_ENUM_LABEL_VALUE_RDB_ENTRY_FAMITSU_MAGAZINE_RATING,
   "Classification du magazine Famitsu"
   )
MSG_HASH(
   MENU_ENUM_LABEL_VALUE_RDB_ENTRY_EDGE_MAGAZINE_REVIEW,
   "Critique du magazine Edge"
   )
MSG_HASH(
   MENU_ENUM_LABEL_VALUE_RDB_ENTRY_EDGE_MAGAZINE_RATING,
   "Classification du magazine Edge"
   )
MSG_HASH(
   MENU_ENUM_LABEL_VALUE_RDB_ENTRY_EDGE_MAGAZINE_ISSUE,
   "Numéro du magazine Edge"
   )
MSG_HASH(
   MENU_ENUM_LABEL_VALUE_RDB_ENTRY_RELEASE_MONTH,
   "Mois de sortie"
   )
MSG_HASH(
   MENU_ENUM_LABEL_VALUE_RDB_ENTRY_RELEASE_YEAR,
   "Année de sortie"
   )
MSG_HASH(
   MENU_ENUM_LABEL_VALUE_RDB_ENTRY_BBFC_RATING,
   "Classification BBFC"
   )
MSG_HASH(
   MENU_ENUM_LABEL_VALUE_RDB_ENTRY_ESRB_RATING,
   "Classification ESRB"
   )
MSG_HASH(
   MENU_ENUM_LABEL_VALUE_RDB_ENTRY_ELSPA_RATING,
   "Classification ELSPA"
   )
MSG_HASH(
   MENU_ENUM_LABEL_VALUE_RDB_ENTRY_PEGI_RATING,
   "Classification PEGI"
   )
MSG_HASH(
   MENU_ENUM_LABEL_VALUE_RDB_ENTRY_ENHANCEMENT_HW,
   "Améliorations matérielles"
   )
MSG_HASH(
   MENU_ENUM_LABEL_VALUE_RDB_ENTRY_CERO_RATING,
   "Classification CERO"
   )
MSG_HASH(
   MENU_ENUM_LABEL_VALUE_RDB_ENTRY_SERIAL,
   "Numéro de série"
   )
MSG_HASH(
   MENU_ENUM_LABEL_VALUE_RDB_ENTRY_ANALOG,
   "Analogique pris en charge"
   )
MSG_HASH(
   MENU_ENUM_LABEL_VALUE_RDB_ENTRY_RUMBLE,
   "Vibration prise en charge"
   )
MSG_HASH(
   MENU_ENUM_LABEL_VALUE_RDB_ENTRY_COOP,
   "Coopératif pris en charge"
   )

/* Main Menu > Configuration File */

MSG_HASH(
   MENU_ENUM_LABEL_VALUE_CONFIGURATIONS,
   "Charger une configuration"
   )
MSG_HASH(
   MENU_ENUM_LABEL_VALUE_RESET_TO_DEFAULT_CONFIG,
   "Réinitialiser aux valeurs par défaut"
   )
MSG_HASH(
   MENU_ENUM_SUBLABEL_RESET_TO_DEFAULT_CONFIG,
   "Réinitialiser la configuration actuelle aux valeurs par défaut."
   )
MSG_HASH(
   MENU_ENUM_LABEL_VALUE_SAVE_CURRENT_CONFIG,
   "Sauvegarder la configuration actuelle"
   )
MSG_HASH(
   MENU_ENUM_LABEL_VALUE_SAVE_NEW_CONFIG,
   "Sauvegarder une nouvelle configuration"
   )

/* Main Menu > Help */

MSG_HASH(
   MENU_ENUM_LABEL_VALUE_HELP_CONTROLS,
   "Contrôles de base du menu"
   )

/* Main Menu > Help > Basic Menu Controls */

MSG_HASH(
   MENU_ENUM_LABEL_VALUE_BASIC_MENU_CONTROLS_SCROLL_UP,
   "Faire défiler vers le haut"
   )
MSG_HASH(
   MENU_ENUM_LABEL_VALUE_BASIC_MENU_CONTROLS_SCROLL_DOWN,
   "Faire défiler vers le bas"
   )
MSG_HASH(
   MENU_ENUM_LABEL_VALUE_BASIC_MENU_CONTROLS_CONFIRM,
   "Confirmer"
   )
MSG_HASH(
   MENU_ENUM_LABEL_VALUE_BASIC_MENU_CONTROLS_START,
   "Démarrer"
   )
MSG_HASH(
   MENU_ENUM_LABEL_VALUE_BASIC_MENU_CONTROLS_TOGGLE_MENU,
   "Afficher/masquer le menu"
   )
MSG_HASH(
   MENU_ENUM_LABEL_VALUE_BASIC_MENU_CONTROLS_QUIT,
   "Quitter"
   )
MSG_HASH(
   MENU_ENUM_LABEL_VALUE_BASIC_MENU_CONTROLS_TOGGLE_KEYBOARD,
   "Afficher/masquer le clavier"
   )

/* Settings */

MSG_HASH(
   MENU_ENUM_LABEL_VALUE_DRIVER_SETTINGS,
   "Pilotes"
   )
MSG_HASH(
   MENU_ENUM_SUBLABEL_DRIVER_SETTINGS,
   "Modifier les pilotes utilisés par ce système."
   )
MSG_HASH(
   MENU_ENUM_LABEL_VALUE_VIDEO_SETTINGS,
   "Vidéo"
   )
MSG_HASH(
   MENU_ENUM_SUBLABEL_VIDEO_SETTINGS,
   "Modifier les réglages de sortie vidéo."
   )
MSG_HASH(
   MENU_ENUM_LABEL_VALUE_AUDIO_SETTINGS,
   "Audio "
   )
MSG_HASH(
   MENU_ENUM_SUBLABEL_AUDIO_SETTINGS,
   "Modifier les réglages de sortie audio."
   )
MSG_HASH(
   MENU_ENUM_LABEL_VALUE_INPUT_SETTINGS,
   "Entrées"
   )
MSG_HASH(
   MENU_ENUM_SUBLABEL_INPUT_SETTINGS,
   "Modifier les réglages de manettes, clavier et souris."
   )
MSG_HASH(
   MENU_ENUM_LABEL_VALUE_LATENCY_SETTINGS,
   "Latence"
   )
MSG_HASH(
   MENU_ENUM_SUBLABEL_LATENCY_SETTINGS,
   "Modifier les réglages liés à la latence vidéo, audio et d'entrées."
   )
MSG_HASH(
   MENU_ENUM_LABEL_VALUE_CORE_SETTINGS,
   "Cœurs"
   )
MSG_HASH(
   MENU_ENUM_SUBLABEL_CORE_SETTINGS,
   "Modifier les réglages du cœur."
   )
MSG_HASH(
   MENU_ENUM_SUBLABEL_CONFIGURATION_SETTINGS,
   "Modifier les réglages par défaut pour les fichiers de configuration."
   )
MSG_HASH(
   MENU_ENUM_LABEL_VALUE_SAVING_SETTINGS,
   "Sauvegarde"
   )
MSG_HASH(
   MENU_ENUM_SUBLABEL_SAVING_SETTINGS,
   "Modifier les réglages de sauvegarde."
   )
MSG_HASH(
   MENU_ENUM_LABEL_VALUE_LOGGING_SETTINGS,
   "Journalisation"
   )
MSG_HASH(
   MENU_ENUM_SUBLABEL_LOGGING_SETTINGS,
   "Modifier les réglages de journalisation."
   )
MSG_HASH(
   MENU_ENUM_LABEL_VALUE_MENU_FILE_BROWSER_SETTINGS,
   "Réglages"
   )
MSG_HASH(
   MENU_ENUM_SUBLABEL_MENU_FILE_BROWSER_SETTINGS,
   "Ajuste les réglages du navigateur de fichiers."
   )
MSG_HASH(
   MENU_ENUM_LABEL_VALUE_FRAME_THROTTLE_SETTINGS,
   "Limiteur d'images/s"
   )
MSG_HASH(
   MENU_ENUM_SUBLABEL_FRAME_THROTTLE_SETTINGS,
   "Modifier les réglages pour le rembobinage, l'avance rapide et le ralenti."
   )
MSG_HASH(
   MENU_ENUM_LABEL_VALUE_RECORDING_SETTINGS,
   "Enregistrement"
   )
MSG_HASH(
   MENU_ENUM_SUBLABEL_RECORDING_SETTINGS,
   "Modifier les réglages d'enregistrement."
   )
MSG_HASH(
   MENU_ENUM_LABEL_VALUE_ONSCREEN_DISPLAY_SETTINGS,
   "Affichage à l'écran"
   )
MSG_HASH(
   MENU_ENUM_SUBLABEL_ONSCREEN_DISPLAY_SETTINGS,
   "Modifier les réglages de surimpression à l'écran, de surimpression de clavier, et de notifications à l'écran."
   )
MSG_HASH(
   MENU_ENUM_LABEL_VALUE_USER_INTERFACE_SETTINGS,
   "Interface utilisateur"
   )
MSG_HASH(
   MENU_ENUM_SUBLABEL_USER_INTERFACE_SETTINGS,
   "Modifier les réglages de l'interface utilisateur."
   )
MSG_HASH(
   MENU_ENUM_LABEL_VALUE_AI_SERVICE_SETTINGS,
   "Service IA"
   )
MSG_HASH(
   MENU_ENUM_SUBLABEL_AI_SERVICE_SETTINGS,
   "Changer les réglages pour le service IA (Traduction/TTS/autres)."
   )
MSG_HASH(
   MENU_ENUM_LABEL_VALUE_ACCESSIBILITY_SETTINGS,
   "Accessibilité"
   )
MSG_HASH(
   MENU_ENUM_SUBLABEL_ACCESSIBILITY_SETTINGS,
   "Change les réglages du narrateur d'accessibilité'."
   )
MSG_HASH(
   MENU_ENUM_LABEL_VALUE_POWER_MANAGEMENT_SETTINGS,
   "Gestion de l'alimentation"
   )
MSG_HASH(
   MENU_ENUM_SUBLABEL_POWER_MANAGEMENT_SETTINGS,
   "Modifier les réglages de gestion de l'alimentation."
   )
MSG_HASH(
   MENU_ENUM_LABEL_VALUE_RETRO_ACHIEVEMENTS_SETTINGS,
   "Succès"
   )
MSG_HASH(
   MENU_ENUM_SUBLABEL_RETRO_ACHIEVEMENTS_SETTINGS,
   "Modifier les réglages des succès."
   )
MSG_HASH(
   MENU_ENUM_LABEL_VALUE_NETWORK_SETTINGS,
   "Réseau"
   )
MSG_HASH(
   MENU_ENUM_SUBLABEL_NETWORK_SETTINGS,
   "Configurer les réglages de serveur et de réseau."
   )
MSG_HASH(
   MENU_ENUM_LABEL_VALUE_PLAYLIST_SETTINGS,
   "Listes de lecture"
   )
MSG_HASH(
   MENU_ENUM_SUBLABEL_PLAYLIST_SETTINGS,
   "Modifier les réglages de listes de lecture."
   )
MSG_HASH(
   MENU_ENUM_LABEL_VALUE_USER_SETTINGS,
   "Utilisateur"
   )
MSG_HASH(
   MENU_ENUM_SUBLABEL_USER_SETTINGS,
   "Modifier les réglages de compte, de pseudo et de langue."
   )
MSG_HASH(
   MENU_ENUM_LABEL_VALUE_DIRECTORY_SETTINGS,
   "Dossiers"
   )
MSG_HASH(
   MENU_ENUM_SUBLABEL_DIRECTORY_SETTINGS,
   "Modifier les dossiers où les fichiers sont stockés par défaut."
   )

/* Settings > Drivers */

MSG_HASH(
   MENU_ENUM_LABEL_VALUE_INPUT_DRIVER,
   "Entrées "
   )
MSG_HASH(
   MENU_ENUM_SUBLABEL_INPUT_DRIVER,
   "Pilote d'entrées à utiliser. Selon le pilote vidéo sélectionné, l'utilisation d'un pilote d'entrées différent peut être forcée."
   )
MSG_HASH(
   MENU_ENUM_LABEL_VALUE_JOYPAD_DRIVER,
   "Manettes "
   )
MSG_HASH(
   MENU_ENUM_SUBLABEL_JOYPAD_DRIVER,
   "Pilote de manettes à utiliser."
   )
MSG_HASH(
   MENU_ENUM_LABEL_VALUE_VIDEO_DRIVER,
   "Vidéo "
   )
MSG_HASH(
   MENU_ENUM_SUBLABEL_VIDEO_DRIVER,
   "Pilote vidéo à utiliser."
   )
MSG_HASH(
   MENU_ENUM_LABEL_VALUE_AUDIO_DRIVER,
   "Audio "
   )
MSG_HASH(
   MENU_ENUM_SUBLABEL_AUDIO_DRIVER,
   "Pilote audio à utiliser."
   )
MSG_HASH(
   MENU_ENUM_LABEL_VALUE_AUDIO_RESAMPLER_DRIVER,
   "Ré-échantillonneur audio "
   )
MSG_HASH(
   MENU_ENUM_SUBLABEL_AUDIO_RESAMPLER_DRIVER,
   "Pilote de rééchantillonnage audio à utiliser."
   )
MSG_HASH(
   MENU_ENUM_LABEL_VALUE_CAMERA_DRIVER,
   "Caméra "
   )
MSG_HASH(
   MENU_ENUM_SUBLABEL_CAMERA_DRIVER,
   "Pilote de caméra à utiliser."
   )
MSG_HASH(
   MENU_ENUM_LABEL_VALUE_WIFI_DRIVER,
   "Wi-Fi "
   )
MSG_HASH(
   MENU_ENUM_SUBLABEL_WIFI_DRIVER,
   "Pilote Wi-Fi à utiliser."
   )
MSG_HASH(
   MENU_ENUM_LABEL_VALUE_LOCATION_DRIVER,
   "Géolocalisation "
   )
MSG_HASH(
   MENU_ENUM_SUBLABEL_LOCATION_DRIVER,
   "Pilote de localisation à utiliser."
   )
MSG_HASH(
   MENU_ENUM_LABEL_VALUE_MENU_DRIVER,
   "Menu "
   )
MSG_HASH(
   MENU_ENUM_SUBLABEL_MENU_DRIVER,
   "Pilote de menu à utiliser."
   )
MSG_HASH(
   MENU_ENUM_LABEL_VALUE_RECORD_DRIVER,
   "Enregistrement "
   )
MSG_HASH(
   MENU_ENUM_SUBLABEL_RECORD_DRIVER,
   "Pilote d'enregistrement à utiliser."
   )
MSG_HASH(
   MENU_ENUM_LABEL_VALUE_MIDI_DRIVER,
   "MIDI "
   )
MSG_HASH(
   MENU_ENUM_SUBLABEL_MIDI_DRIVER,
   "Pilote MIDI à utiliser."
   )

/* Settings > Video */

MSG_HASH(
   MENU_ENUM_LABEL_VALUE_CRT_SWITCHRES_SETTINGS,
   "Résolution adaptée aux écrans CRT "
   )
MSG_HASH(
   MENU_ENUM_SUBLABEL_CRT_SWITCHRES_SETTINGS,
   "Produit des signaux natifs de faible résolution pour une utilisation avec les écrans à tube cathodique (CRT)."
   )
MSG_HASH(
   MENU_ENUM_LABEL_VALUE_VIDEO_OUTPUT_SETTINGS,
   "Sortie vidéo"
   )
MSG_HASH(
   MENU_ENUM_SUBLABEL_VIDEO_OUTPUT_SETTINGS,
   "Changer les réglages de la sortie vidéo."
   )
MSG_HASH(
   MENU_ENUM_LABEL_VALUE_VIDEO_FULLSCREEN_MODE_SETTINGS,
   "Mode plein écran"
   )
MSG_HASH(
   MENU_ENUM_SUBLABEL_VIDEO_FULLSCREEN_MODE_SETTINGS,
   "Changer les réglages du mode plein écran."
   )
MSG_HASH(
   MENU_ENUM_LABEL_VALUE_VIDEO_WINDOWED_MODE_SETTINGS,
   "Mode fenêtré"
   )
MSG_HASH(
   MENU_ENUM_SUBLABEL_VIDEO_WINDOWED_MODE_SETTINGS,
   "Changer les réglages du mode fenêtré."
   )
MSG_HASH(
   MENU_ENUM_LABEL_VALUE_VIDEO_SCALING_SETTINGS,
   "Mise à l'échelle"
   )
MSG_HASH(
   MENU_ENUM_SUBLABEL_VIDEO_SCALING_SETTINGS,
   "Changer les réglages de mise à l'échelle vidéo."
   )
MSG_HASH(
   MENU_ENUM_LABEL_VALUE_VIDEO_SYNCHRONIZATION_SETTINGS,
   "Synchronisation vidéo"
   )
MSG_HASH(
   MENU_ENUM_SUBLABEL_VIDEO_SYNCHRONIZATION_SETTINGS,
   "Changer les réglages de la synchronisation vidéo."
   )
MSG_HASH(
   MENU_ENUM_LABEL_VALUE_SUSPEND_SCREENSAVER_ENABLE,
   "Suspendre l'économiseur d'écran"
   )
MSG_HASH(
   MENU_ENUM_SUBLABEL_SUSPEND_SCREENSAVER_ENABLE,
   "Empêche l'économiseur d'écran de votre système de s'activer."
   )
MSG_HASH(
   MENU_ENUM_LABEL_VALUE_VIDEO_THREADED,
   "Vidéo sur plusieurs fils d'exécution"
   )
MSG_HASH(
   MENU_ENUM_SUBLABEL_VIDEO_THREADED,
   "Améliore la performance au détriment d'une latence et de saccades visuelles accrues. À n'utiliser que si vous avez des ralentissements en jeu sans cette option."
   )
MSG_HASH(
   MENU_ENUM_LABEL_VALUE_VIDEO_BLACK_FRAME_INSERTION,
   "Insertion d'images noires"
   )
MSG_HASH(
   MENU_ENUM_SUBLABEL_VIDEO_BLACK_FRAME_INSERTION,
   "Insère une image noire entre chaque image. Utile pour les utilisateurs d'écrans 120Hz qui souhaitent jouer à du contenu 60Hz sans rémanence."
   )
MSG_HASH(
   MENU_ENUM_LABEL_VALUE_VIDEO_GPU_SCREENSHOT,
   "Utiliser le processeur graphique pour les captures d'écran"
   )
MSG_HASH(
   MENU_ENUM_SUBLABEL_VIDEO_GPU_SCREENSHOT,
   "La sortie des captures d'écran utilise les shaders produits par le processeur graphique si disponibles."
   )
MSG_HASH(
   MENU_ENUM_LABEL_VALUE_VIDEO_SMOOTH,
   "Filtre bilinéaire"
   )
MSG_HASH(
   MENU_ENUM_SUBLABEL_VIDEO_SMOOTH,
   "Ajoute un léger flou à l'image pour atténuer le contour des pixels bruts. Cette option a très peu d'impact sur les performances."
   )
MSG_HASH(
   MENU_ENUM_LABEL_VALUE_VIDEO_SHADER_DELAY,
   "Retarder le chargement des shaders"
   )
MSG_HASH(
   MENU_ENUM_SUBLABEL_VIDEO_SHADER_DELAY,
   "Retarde le chargement automatique des shaders (en ms). Peut résoudre des problèmes graphiques lors de l'utilisation de logiciels de 'capture d'écran'."
   )
MSG_HASH(
   MENU_ENUM_LABEL_VALUE_VIDEO_FILTER,
   "Filtre vidéo "
   )
MSG_HASH(
   MENU_ENUM_SUBLABEL_VIDEO_FILTER,
   "Applique un filtre vidéo produit par le processeur.\n"
   "REMARQUE : Peut avoir un coût élevé pour les performances. Certains filtres vidéo ne peuvent fonctionner qu'avec les cœurs utilisant les modes de couleurs 32 bits ou 16 bits."
   )

/* Settings > Video > CRT SwitchRes */

MSG_HASH(
   MENU_ENUM_LABEL_VALUE_CRT_SWITCH_RESOLUTION,
   "Résolution adaptée aux écrans CRT"
   )
MSG_HASH(
   MENU_ENUM_SUBLABEL_CRT_SWITCH_RESOLUTION,
   "Pour les écrans à tube cathodique (CRT) uniquement. Tente d'utiliser la résolution exacte du cœur/du jeu et sa fréquence de rafraîchissement."
   )
MSG_HASH(
   MENU_ENUM_LABEL_VALUE_CRT_SWITCH_RESOLUTION_SUPER,
   "Super résolution CRT"
   )
MSG_HASH(
   MENU_ENUM_SUBLABEL_CRT_SWITCH_RESOLUTION_SUPER,
   "Basculer entre les super résolutions natives et ultra-larges (UltraWide)."
   )
MSG_HASH(
   MENU_ENUM_LABEL_VALUE_CRT_SWITCH_X_AXIS_CENTERING,
   "Centrage sur l'axe X "
   )
MSG_HASH(
   MENU_ENUM_SUBLABEL_CRT_SWITCH_X_AXIS_CENTERING,
   "Faire défiler cette valeur si l'image n'est pas centrée correctement à l'écran."
   )
MSG_HASH(
   MENU_ENUM_LABEL_VALUE_CRT_SWITCH_RESOLUTION_USE_CUSTOM_REFRESH_RATE,
   "Fréquence de rafraîchissement personnalisée"
   )
MSG_HASH(
   MENU_ENUM_SUBLABEL_CRT_SWITCH_RESOLUTION_USE_CUSTOM_REFRESH_RATE,
   "Utiliser une fréquence de rafraîchissement personnalisée spécifiée dans le fichier de configuration si nécessaire."
   )

/* Settings > Video > Output */

MSG_HASH(
   MENU_ENUM_LABEL_VALUE_VIDEO_MONITOR_INDEX,
   "Numéro du moniteur "
   )
MSG_HASH(
   MENU_ENUM_SUBLABEL_VIDEO_MONITOR_INDEX,
   "Sélectionner l'écran à utiliser."
   )
MSG_HASH(
   MENU_ENUM_LABEL_VALUE_VIDEO_ROTATION,
   "Rotation vidéo "
   )
MSG_HASH(
   MENU_ENUM_SUBLABEL_VIDEO_ROTATION,
   "Force une certaine rotation de la vidéo. La rotation s'ajoute aux rotations définies par le cœur."
   )
MSG_HASH(
   MENU_ENUM_LABEL_VALUE_SCREEN_ORIENTATION,
   "Orientation de l'écran"
   )
MSG_HASH(
   MENU_ENUM_SUBLABEL_SCREEN_ORIENTATION,
   "Force une certaine orientation de l'écran à partir du système d'exploitation."
   )
MSG_HASH(
   MENU_ENUM_LABEL_VALUE_VIDEO_GPU_INDEX,
   "Numéro du processeur graphique"
   )
MSG_HASH(
   MENU_ENUM_LABEL_VALUE_VIDEO_REFRESH_RATE,
   "Fréquence de rafraîchissement vertical"
   )
MSG_HASH(
   MENU_ENUM_SUBLABEL_VIDEO_REFRESH_RATE,
   "Renseigne la fréquence de rafraîchissement vertical actuelle de votre écran. Elle sera utilisée pour calculer un débit audio approprié.\n"
   "REMARQUE : Cette option sera ignorée si 'Vidéo sur plusieurs fils d'exécution' est activé."
   )
MSG_HASH(
   MENU_ENUM_LABEL_VALUE_VIDEO_REFRESH_RATE_AUTO,
   "Fréquence estimée de l'écran"
   )
MSG_HASH(
   MENU_ENUM_SUBLABEL_VIDEO_REFRESH_RATE_AUTO,
   "Fréquence de rafraîchissement précise estimée pour l'écran en Hz."
   )
MSG_HASH(
   MENU_ENUM_LABEL_VALUE_VIDEO_REFRESH_RATE_POLLED,
   "Changer la fréquence de rafraîchissement détectée"
   )
MSG_HASH(
   MENU_ENUM_SUBLABEL_VIDEO_REFRESH_RATE_POLLED,
   "Fréquence de rafraîchissement détectée par le pilote d'affichage."
   )
MSG_HASH(
   MENU_ENUM_LABEL_VALUE_VIDEO_FORCE_SRGB_DISABLE,
   "Forcer la désactivation du mode sRGB FBO"
   )
MSG_HASH(
   MENU_ENUM_SUBLABEL_VIDEO_FORCE_SRGB_DISABLE,
   "Force la désactivation de la prise en charge du mode sRGB FBO. Certains pilotes OpenGL d'Intel sous Windows rencontrent des problèmes vidéo avec le mode sRGB FBO lorsqu'il est activé. Activer cette option permet de contourner ce problème."
   )

/* Settings > Video > Fullscreen Mode */

MSG_HASH(
   MENU_ENUM_LABEL_VALUE_VIDEO_FULLSCREEN,
   "Démarrer en mode plein écran"
   )
MSG_HASH(
   MENU_ENUM_SUBLABEL_VIDEO_FULLSCREEN,
   "Démarrer en mode plein écran. Peut être changé lors de l'exécution, et peut être remplacé par une option en ligne de commande."
   )
MSG_HASH(
   MENU_ENUM_LABEL_VALUE_VIDEO_WINDOWED_FULLSCREEN,
   "Mode plein écran fenêtré"
   )
MSG_HASH(
   MENU_ENUM_SUBLABEL_VIDEO_WINDOWED_FULLSCREEN,
   "En mode plein écran, préférer le mode plein écran fenêtré."
   )
MSG_HASH(
   MENU_ENUM_LABEL_VALUE_VIDEO_FULLSCREEN_X,
   "Largeur en plein écran"
   )
MSG_HASH(
   MENU_ENUM_SUBLABEL_VIDEO_FULLSCREEN_X,
   "Définir la largeur personnalisée pour le plein écran non fenêtré. La laisser non définie utilisera la résolution du bureau."
   )
MSG_HASH(
   MENU_ENUM_LABEL_VALUE_VIDEO_FULLSCREEN_Y,
   "Hauteur en plein écran"
   )
MSG_HASH(
   MENU_ENUM_SUBLABEL_VIDEO_FULLSCREEN_Y,
   "Définir la hauteur personnalisée pour le plein écran non fenêtré. La laisser non définie utilisera la résolution du bureau."
   )

/* Settings > Video > Windowed Mode */

MSG_HASH(
   MENU_ENUM_LABEL_VALUE_VIDEO_SCALE,
   "Échelle en mode fenêtré"
   )
MSG_HASH(
   MENU_ENUM_SUBLABEL_VIDEO_WINDOW_SCALE,
   "Définit la taille de la fenêtre par rapport à la taille d'affichage du cœur. Alternativement, vous pouvez définir une largeur et une hauteur de fenêtre ci-dessous pour une taille de fenêtre fixe."
   )
MSG_HASH(
   MENU_ENUM_LABEL_VALUE_VIDEO_WINDOW_OPACITY,
   "Opacité de la fenêtre"
   )
MSG_HASH(
   MENU_ENUM_LABEL_VALUE_VIDEO_WINDOW_SHOW_DECORATIONS,
   "Afficher les décorations de fenêtre"
   )
MSG_HASH(
   MENU_ENUM_LABEL_VALUE_VIDEO_WINDOW_SAVE_POSITION,
   "Restaurer l'aspect de la fenêtre"
   )
MSG_HASH(
   MENU_ENUM_SUBLABEL_VIDEO_WINDOW_SAVE_POSITION,
   "Restaurer la taille et la position de la fenêtre. Si activée, cette option a la priorité sur l'échelle en mode fenêtré."
   )
MSG_HASH(
   MENU_ENUM_LABEL_VALUE_VIDEO_WINDOW_WIDTH,
   "Largeur de fenêtre"
   )
MSG_HASH(
   MENU_ENUM_SUBLABEL_VIDEO_WINDOW_WIDTH,
   "Définir une largeur personnalisée pour la fenêtre d'affichage."
   )
MSG_HASH(
   MENU_ENUM_LABEL_VALUE_VIDEO_WINDOW_HEIGHT,
   "Hauteur de fenêtre"
   )
MSG_HASH(
   MENU_ENUM_SUBLABEL_VIDEO_WINDOW_HEIGHT,
   "Définir une hauteur personnalisée pour la fenêtre d'affichage."
   )

/* Settings > Video > Scaling */

MSG_HASH(
   MENU_ENUM_LABEL_VALUE_VIDEO_SCALE_INTEGER,
   "Échelle à l'entier"
   )
MSG_HASH(
   MENU_ENUM_SUBLABEL_VIDEO_SCALE_INTEGER,
   "Mets la vidéo à l'échelle uniquement sur un nombre entier. La taille de base dépend de la géométrie et du rapport d'aspect détectés par le système. Si 'Forcer le rapport d'aspect' est désactivé, X/Y seront mis à l'échelle à l'entier indépendamment."
   )
MSG_HASH(
   MENU_ENUM_LABEL_VALUE_VIDEO_ASPECT_RATIO_INDEX,
   "Rapport d'aspect"
   )
MSG_HASH(
   MENU_ENUM_LABEL_VALUE_VIDEO_ASPECT_RATIO,
   "Configurer le rapport d'aspect"
   )
MSG_HASH(
   MENU_ENUM_SUBLABEL_VIDEO_ASPECT_RATIO,
   "Valeur en virgule flottante du rapport d'aspect (largeur/hauteur), si le rapport d'aspect est réglé sur 'Configurer'."
   )
MSG_HASH(
   MENU_ENUM_LABEL_VALUE_VIDEO_VIEWPORT_CUSTOM_X,
   "Position X de l'affichage (Rapport d'aspect personnalisé)"
   )
MSG_HASH(
   MENU_ENUM_SUBLABEL_VIDEO_VIEWPORT_CUSTOM_X,
   "Décalage de la fenêtre d'affichage sur l'axe X. Cette option sera ignorée si l'option 'Échelle à l'entier' est activée. Elle sera alors centrée automatiquement."
   )
MSG_HASH(
   MENU_ENUM_LABEL_VALUE_VIDEO_VIEWPORT_CUSTOM_Y,
   "Position Y de l'affichage (Rapport d'aspect personnalisé)"
   )
MSG_HASH(
   MENU_ENUM_SUBLABEL_VIDEO_VIEWPORT_CUSTOM_Y,
   "Décalage de la fenêtre d'affichage sur l'axe Y. Cette option sera ignorée si l'option 'Échelle à l'entier' est activée. Elle sera alors centrée automatiquement."
   )
MSG_HASH(
   MENU_ENUM_LABEL_VALUE_VIDEO_VIEWPORT_CUSTOM_WIDTH,
   "Largeur de l'affichage (Rapport d'aspect personnalisé)"
   )
MSG_HASH(
   MENU_ENUM_SUBLABEL_VIDEO_VIEWPORT_CUSTOM_WIDTH,
   "Largeur de la fenêtre d'affichage si le rapport d'aspect est réglé sur 'Personnalisé'."
   )
MSG_HASH(
   MENU_ENUM_LABEL_VALUE_VIDEO_VIEWPORT_CUSTOM_HEIGHT,
   "Hauteur de l'affichage (Rapport d'aspect personnalisé)"
   )
MSG_HASH(
   MENU_ENUM_SUBLABEL_VIDEO_VIEWPORT_CUSTOM_HEIGHT,
   "Hauteur de la fenêtre d'affichage si le rapport d'aspect est réglé sur 'Personnalisé'."
   )
MSG_HASH(
   MENU_ENUM_LABEL_VALUE_VIDEO_CROP_OVERSCAN,
   "Recadrer le surbalayage (Recharger)"
   )
MSG_HASH(
   MENU_ENUM_SUBLABEL_VIDEO_CROP_OVERSCAN,
   "Tronque quelques pixels sur les bords de l'image habituellement laissés vides par les développeurs, qui contiennent parfois aussi des pixels parasites."
   )

/* Settings > Video > Synchronization */

MSG_HASH(
   MENU_ENUM_LABEL_VALUE_VIDEO_VSYNC,
   "Synchronisation verticale (V-Sync)"
   )
MSG_HASH(
   MENU_ENUM_SUBLABEL_VIDEO_VSYNC,
   "Synchronise la sortie vidéo de la carte graphique avec la fréquence de rafraîchissement de l'écran. Recommandé."
   )
MSG_HASH(
   MENU_ENUM_LABEL_VALUE_VIDEO_SWAP_INTERVAL,
   "Intervalle d'échange V-Sync "
   )
MSG_HASH(
   MENU_ENUM_SUBLABEL_VIDEO_SWAP_INTERVAL,
   "Utiliser un intervalle d'échange personnalisé pour la synchronisation verticale (V-Sync). Utilisez cette option pour réduire de moitié la fréquence de rafraîchissement du moniteur."
   )
MSG_HASH(
   MENU_ENUM_LABEL_VALUE_VIDEO_ADAPTIVE_VSYNC,
   "Synchronisation verticale (V-Sync) adaptative"
   )
MSG_HASH(
   MENU_ENUM_SUBLABEL_VIDEO_ADAPTIVE_VSYNC,
   "La synchronisation verticale (V-Sync) est activée jusqu'à ce que les performances descendent en dessous de la fréquence de rafraîchissement cible.\n"
   "Cela peut minimiser les saccades lorsque les performances sont inférieures au temps réel, et être plus économe en énergie."
   )
MSG_HASH(
   MENU_ENUM_LABEL_VALUE_VIDEO_FRAME_DELAY,
   "Retarder les images "
   )
MSG_HASH(
   MENU_ENUM_SUBLABEL_VIDEO_FRAME_DELAY,
   "Réduit la latence au détriment d'un risque accru de saccades visuelles. Ajoute un délai après la synchronisation verticale V-Sync (en ms)."
   )
MSG_HASH(
   MENU_ENUM_LABEL_VALUE_VIDEO_HARD_SYNC,
   "Synchronisation matérielle du processeur graphique"
   )
MSG_HASH(
   MENU_ENUM_SUBLABEL_VIDEO_HARD_SYNC,
   "Synchronisation matérielle du processeur et du processeur graphique. Réduit la latence mais affecte les performances."
   )
MSG_HASH(
   MENU_ENUM_LABEL_VALUE_VIDEO_HARD_SYNC_FRAMES,
   "Images de synchronisation matérielle du processeur graphique"
   )
MSG_HASH(
   MENU_ENUM_SUBLABEL_VIDEO_HARD_SYNC_FRAMES,
   "Définit le nombre d'images que le processeur peut exécuter avant le processeur graphique lors de l'utilisation de la 'Synchronisation matérielle du processeur graphique'."
   )
MSG_HASH(
   MENU_ENUM_LABEL_VALUE_VRR_RUNLOOP_ENABLE,
   "Synchroniser à la fréquence exacte du contenu (G-Sync, FreeSync)"
   )
MSG_HASH(
   MENU_ENUM_SUBLABEL_VRR_RUNLOOP_ENABLE,
   "Élimine les déviations par rapport au timing requis par le cœur. Utilisez cette option pour les écrans à fréquence de rafraîchissement variable, G-Sync, FreeSync."
   )

/* Settings > Audio */

MSG_HASH(
   MENU_ENUM_LABEL_VALUE_AUDIO_OUTPUT_SETTINGS,
   "Sortie audio"
   )
MSG_HASH(
   MENU_ENUM_SUBLABEL_AUDIO_OUTPUT_SETTINGS,
   "Changer les réglages de la sortie audio."
   )
MSG_HASH(
   MENU_ENUM_LABEL_VALUE_AUDIO_RESAMPLER_SETTINGS,
   "Rééchantillonneur audio"
   )
MSG_HASH(
   MENU_ENUM_SUBLABEL_AUDIO_RESAMPLER_SETTINGS,
   "Changer les réglages du rééchantillonneur audio."
   )
MSG_HASH(
   MENU_ENUM_LABEL_VALUE_AUDIO_SYNCHRONIZATION_SETTINGS,
   "Synchronisation audio"
   )
MSG_HASH(
   MENU_ENUM_SUBLABEL_AUDIO_SYNCHRONIZATION_SETTINGS,
   "Changer les réglages de la synchronisation audio."
   )
MSG_HASH(
   MENU_ENUM_SUBLABEL_MIDI_SETTINGS,
   "Modifier les réglages MIDI."
   )
MSG_HASH(
   MENU_ENUM_LABEL_VALUE_AUDIO_MIXER_SETTINGS,
   "Réglages du mixeur"
   )
MSG_HASH(
   MENU_ENUM_SUBLABEL_AUDIO_MIXER_SETTINGS,
   "Afficher et/ou modifier les réglages du mixeur audio."
   )
MSG_HASH(
   MENU_ENUM_LABEL_VALUE_MENU_SOUNDS,
   "Sons du menu"
   )
MSG_HASH(
   MENU_ENUM_LABEL_VALUE_AUDIO_MUTE,
   "Muet"
   )
MSG_HASH(
   MENU_ENUM_SUBLABEL_AUDIO_MUTE,
   "Désactiver/réactiver le son."
   )
MSG_HASH(
   MENU_ENUM_LABEL_VALUE_AUDIO_MIXER_MUTE,
   "Couper le son du mixeur"
   )
MSG_HASH(
   MENU_ENUM_SUBLABEL_AUDIO_MIXER_MUTE,
   "Couper/rétablir le son du mixeur audio."
   )
MSG_HASH(
   MENU_ENUM_LABEL_VALUE_AUDIO_FASTFORWARD_MUTE,
   "Couper le son lors de l'avance rapide"
   )
MSG_HASH(
   MENU_ENUM_SUBLABEL_AUDIO_FASTFORWARD_MUTE,
   "Couper automatiquement le son lors de l'avance rapide."
   )
MSG_HASH(
   MENU_ENUM_LABEL_VALUE_AUDIO_VOLUME,
   "Gain de volume (dB)"
   )
MSG_HASH(
   MENU_ENUM_SUBLABEL_AUDIO_VOLUME,
   "Volume sonore (en dB). 0 dB correspond au volume normal, et aucun gain n'est appliqué."
   )
MSG_HASH(
   MENU_ENUM_LABEL_VALUE_AUDIO_MIXER_VOLUME,
   "Gain de volume du mixeur (dB)"
   )
MSG_HASH(
   MENU_ENUM_SUBLABEL_AUDIO_MIXER_VOLUME,
   "Volume du mixeur audio global (en dB). 0 dB est le volume normal, et aucun gain n'est appliqué."
   )
MSG_HASH(
   MENU_ENUM_LABEL_VALUE_AUDIO_DSP_PLUGIN,
   "Module DSP "
   )
MSG_HASH(
   MENU_ENUM_SUBLABEL_AUDIO_DSP_PLUGIN,
   "Filtre audio DSP utilisé pour traiter l'audio avant de l'envoyer au pilote."
   )
MSG_HASH(
   MENU_ENUM_LABEL_VALUE_AUDIO_WASAPI_EXCLUSIVE_MODE,
   "Mode exclusif WASAPI"
   )
MSG_HASH(
   MENU_ENUM_SUBLABEL_AUDIO_WASAPI_EXCLUSIVE_MODE,
   "Autoriser le pilote WASAPI à prendre le contrôle exclusif du périphérique audio. Si désactivé, le mode partagé sera utilisé."
   )
MSG_HASH(
   MENU_ENUM_LABEL_VALUE_AUDIO_WASAPI_FLOAT_FORMAT,
   "Format de virgule flottante WASAPI"
   )
MSG_HASH(
   MENU_ENUM_SUBLABEL_AUDIO_WASAPI_FLOAT_FORMAT,
   "Utiliser le format float pour le pilote WASAPI, si pris en charge par votre périphérique audio."
   )
MSG_HASH(
   MENU_ENUM_LABEL_VALUE_AUDIO_WASAPI_SH_BUFFER_LENGTH,
   "Taille de la mémoire tampon partagée WASAPI"
   )
MSG_HASH(
   MENU_ENUM_SUBLABEL_AUDIO_WASAPI_SH_BUFFER_LENGTH,
   "Taille de la mémoire tampon intermédiaire (en images) lors de l'utilisation du pilote WASAPI en mode partagé."
   )

/* Settings > Audio > Output */

MSG_HASH(
   MENU_ENUM_LABEL_VALUE_AUDIO_ENABLE,
   "Son"
   )
MSG_HASH(
   MENU_ENUM_SUBLABEL_AUDIO_ENABLE,
   "Détermine si la sortie audio est activée."
   )
MSG_HASH(
   MENU_ENUM_LABEL_VALUE_AUDIO_DEVICE,
   "Périphérique "
   )
MSG_HASH(
   MENU_ENUM_SUBLABEL_AUDIO_DEVICE,
   "Remplacer le périphérique audio utilisé par défaut par le pilote audio. Cette option dépend du pilote."
   )
MSG_HASH(
   MENU_ENUM_LABEL_VALUE_AUDIO_LATENCY,
   "Latence audio (ms) "
   )
MSG_HASH(
   MENU_ENUM_SUBLABEL_AUDIO_LATENCY,
   "Latence audio désirée en millisecondes. Peut être ignorée si le pilote audio ne peut fournir une telle valeur."
   )

/* Settings > Audio > Resampler */

MSG_HASH(
   MENU_ENUM_LABEL_VALUE_AUDIO_RESAMPLER_QUALITY,
   "Qualité du rééchantillonnage "
   )
MSG_HASH(
   MENU_ENUM_SUBLABEL_AUDIO_RESAMPLER_QUALITY,
   "Réduire cette valeur pour favoriser les performances/réduire la latence plutôt que la qualité audio, l'augmenter permet d'obtenir une meilleure qualité audio aux dépens de la performance/d'une latence inférieure."
   )
MSG_HASH(
   MENU_ENUM_LABEL_VALUE_AUDIO_OUTPUT_RATE,
   "Fréquence de sortie (Hz) "
   )
MSG_HASH(
   MENU_ENUM_SUBLABEL_AUDIO_OUTPUT_RATE,
   "Fréquence d'échantillonnage de la sortie audio."
   )

/* Settings > Audio > Synchronization */

MSG_HASH(
   MENU_ENUM_LABEL_VALUE_AUDIO_SYNC,
   "Synchronisation"
   )
MSG_HASH(
   MENU_ENUM_SUBLABEL_AUDIO_SYNC,
   "Synchroniser l'audio. Recommandé."
   )
MSG_HASH(
   MENU_ENUM_LABEL_VALUE_AUDIO_MAX_TIMING_SKEW,
   "Limite de synchronisation maximale "
   )
MSG_HASH(
   MENU_ENUM_SUBLABEL_AUDIO_MAX_TIMING_SKEW,
   "Variation maximale du débit audio. Augmenter cette valeur permet des changements très importants dans le timing en échange d'un pitch audio inexact (par exemple, lors de l'exécution de cœurs PAL sur des écrans NTSC)."
   )
MSG_HASH(
   MENU_ENUM_LABEL_VALUE_AUDIO_RATE_CONTROL_DELTA,
   "Contrôle dynamique du débit audio "
   )
MSG_HASH(
   MENU_ENUM_SUBLABEL_AUDIO_RATE_CONTROL_DELTA,
   "Aide à atténuer les imperfections de timing lors de la synchronisation audio et vidéo. Sachez que si désactivé, une synchronisation correcte est presque impossible à obtenir."
   )

/* Settings > Audio > MIDI */

MSG_HASH(
   MENU_ENUM_LABEL_VALUE_MIDI_INPUT,
   "Entrée"
   )
MSG_HASH(
   MENU_ENUM_SUBLABEL_MIDI_INPUT,
   "Sélectionner le périphérique d'entrée."
   )
MSG_HASH(
   MENU_ENUM_LABEL_VALUE_MIDI_OUTPUT,
   "Sortie"
   )
MSG_HASH(
   MENU_ENUM_SUBLABEL_MIDI_OUTPUT,
   "Sélectionner le périphérique de sortie."
   )
MSG_HASH(
   MENU_ENUM_SUBLABEL_MIDI_VOLUME,
   "Régler le volume de sortie (%)."
   )

/* Settings > Audio > Mixer Settings > Mixer Stream */

MSG_HASH(
   MENU_ENUM_LABEL_VALUE_MIXER_ACTION_PLAY,
   "Lecture"
   )
MSG_HASH(
   MENU_ENUM_SUBLABEL_MIXER_ACTION_PLAY,
   "Cela lancera la lecture du flux audio. Une fois terminée, le flux audio actuel sera supprimé de la mémoire."
   )
MSG_HASH(
   MENU_ENUM_LABEL_VALUE_MIXER_ACTION_PLAY_LOOPED,
   "Lecture (En boucle)"
   )
MSG_HASH(
   MENU_ENUM_SUBLABEL_MIXER_ACTION_PLAY_LOOPED,
   "Cela lancera la lecture du flux audio. Une fois terminée, la lecture se relancera depuis le début."
   )
MSG_HASH(
   MENU_ENUM_LABEL_VALUE_MIXER_ACTION_PLAY_SEQUENTIAL,
   "Lecture (Séquentielle)"
   )
MSG_HASH(
   MENU_ENUM_SUBLABEL_MIXER_ACTION_PLAY_SEQUENTIAL,
   "Cela lancera la lecture du flux audio. Une fois terminée, la lecture passera au prochain flux audio dans un ordre séquentiel et répétera ce comportement. Utile pour la lecture d'albums."
   )
MSG_HASH(
   MENU_ENUM_LABEL_VALUE_MIXER_ACTION_STOP,
   "Arrêter"
   )
MSG_HASH(
   MENU_ENUM_SUBLABEL_MIXER_ACTION_STOP,
   "Cela arrêtera la lecture du flux audio, mais ne le supprimera pas de la mémoire. Vous pouvez recommencer à le jouer en sélectionnant 'Lecture'."
   )
MSG_HASH(
   MENU_ENUM_LABEL_VALUE_MIXER_ACTION_REMOVE,
   "Supprimer"
   )
MSG_HASH(
   MENU_ENUM_SUBLABEL_MIXER_ACTION_REMOVE,
   "Cela arrêtera la lecture du flux audio et le supprimera entièrement de la mémoire."
   )
MSG_HASH(
   MENU_ENUM_SUBLABEL_MIXER_ACTION_VOLUME,
   "Ajuster le volume de la diffusion audio."
   )

/* Settings > Audio > Menu Sounds */

MSG_HASH(
   MENU_ENUM_LABEL_VALUE_AUDIO_ENABLE_MENU,
   "Mixeur"
   )
MSG_HASH(
   MENU_ENUM_SUBLABEL_AUDIO_ENABLE_MENU,
   "Lire des flux audio simultanés même dans le menu."
   )
MSG_HASH(
   MENU_ENUM_LABEL_VALUE_MENU_SOUND_OK,
   "Son de confirmation"
   )
MSG_HASH(
   MENU_ENUM_LABEL_VALUE_MENU_SOUND_CANCEL,
   "Son d'annulation"
   )
MSG_HASH(
   MENU_ENUM_LABEL_VALUE_MENU_SOUND_NOTICE,
   "Son des notifications"
   )
MSG_HASH(
   MENU_ENUM_LABEL_VALUE_MENU_SOUND_BGM,
   "Musique de fond"
   )

/* Settings > Input */

MSG_HASH(
   MENU_ENUM_LABEL_VALUE_INPUT_MAX_USERS,
   "Nombre maximum d'utilisateurs "
   )
MSG_HASH(
   MENU_ENUM_SUBLABEL_INPUT_MAX_USERS,
   "Nombre maximum d'utilisateurs pris en charge par RetroArch."
   )
MSG_HASH(
   MENU_ENUM_LABEL_VALUE_INPUT_POLL_TYPE_BEHAVIOR,
   "Détection des touches pressées "
   )
MSG_HASH(
   MENU_ENUM_SUBLABEL_INPUT_POLL_TYPE_BEHAVIOR,
   "Influence la façon dont les touches pressées sont détectées dans RetroArch. Utiliser 'Précoce' ou 'Tardive' peut diminuer la latence, en fonction de votre configuration."
   )
MSG_HASH(
   MENU_ENUM_LABEL_VALUE_INPUT_REMAP_BINDS_ENABLE,
   "Remapper les assignations d'entrées du cœur"
   )
MSG_HASH(
   MENU_ENUM_SUBLABEL_INPUT_REMAP_BINDS_ENABLE,
   "Si cette option est activée, les assignations des touches pressées seront remplacées par les assignations remappées définies pour le cœur actuel."
   )
MSG_HASH(
   MENU_ENUM_LABEL_VALUE_INPUT_AUTODETECT_ENABLE,
   "Configuration automatique"
   )
MSG_HASH(
   MENU_ENUM_SUBLABEL_INPUT_AUTODETECT_ENABLE,
   "Si cette option est activée, tente de configurer automatiquement les contrôleurs, style Plug-and-Play."
   )
MSG_HASH(
   MENU_ENUM_LABEL_VALUE_INPUT_BUTTON_AXIS_THRESHOLD,
   "Seuil de l'axe des touches "
   )
MSG_HASH(
   MENU_ENUM_SUBLABEL_INPUT_BUTTON_AXIS_THRESHOLD,
   "À quelle distance un axe doit être incliné pour entraîner une pression de touche."
   )
MSG_HASH(
   MENU_ENUM_LABEL_VALUE_INPUT_ANALOG_DEADZONE,
   "Deadzone analogique "
   )
MSG_HASH(
   MENU_ENUM_LABEL_VALUE_INPUT_ANALOG_SENSITIVITY,
   "Sensibilité analogique "
   )
MSG_HASH(
   MENU_ENUM_LABEL_VALUE_INPUT_BIND_TIMEOUT,
   "Délai pour l'assignation "
   )
MSG_HASH(
   MENU_ENUM_SUBLABEL_INPUT_BIND_TIMEOUT,
   "Nombre de secondes à attendre avant de passer à l'assignation de touche suivante."
   )
MSG_HASH(
   MENU_ENUM_LABEL_VALUE_INPUT_BIND_HOLD,
   "Temps de maintien pour l'assignation "
   )
MSG_HASH(
   MENU_ENUM_SUBLABEL_INPUT_BIND_HOLD,
   "Nombre de secondes à maintenir une touche avant qu'elle ne soit assignée."
   )
MSG_HASH(
   MENU_ENUM_LABEL_VALUE_INPUT_TURBO_PERIOD,
   "Délai d'activation du turbo "
   )
MSG_HASH(
   MENU_ENUM_SUBLABEL_INPUT_TURBO_PERIOD,
   "Décrit la durée après laquelle une touche est en mode turbo. Les nombres sont décrits en images."
   )
MSG_HASH(
   MENU_ENUM_LABEL_VALUE_INPUT_DUTY_CYCLE,
   "Cycle de répétition des touches "
   )
MSG_HASH(
   MENU_ENUM_SUBLABEL_INPUT_DUTY_CYCLE,
   "Décrit la durée après laquelle une touche en mode turbo se répète. Les nombres sont décrits en images."
   )
MSG_HASH(
   MENU_ENUM_LABEL_VALUE_INPUT_TURBO_MODE,
   "Mode turbo"
   )
MSG_HASH(
   MENU_ENUM_SUBLABEL_INPUT_TURBO_MODE,
   "Sélectionne le comportement général du mode turbo."
   )
MSG_HASH(
   MENU_ENUM_LABEL_VALUE_INPUT_TURBO_DEFAULT_BUTTON,
   "Touche turbo par défaut"
   )
MSG_HASH(
   MENU_ENUM_SUBLABEL_INPUT_TURBO_DEFAULT_BUTTON,
   "Touche active par défaut pour le mode turbo 'Touche unique'."
   )
MSG_HASH(
   MENU_ENUM_LABEL_VALUE_INPUT_HAPTIC_FEEDBACK_SETTINGS,
   "Retour haptique/vibration"
   )
MSG_HASH(
   MENU_ENUM_SUBLABEL_INPUT_HAPTIC_FEEDBACK_SETTINGS,
   "Changer les réglages du retour haptique et de la vibration."
   )
MSG_HASH(
   MENU_ENUM_LABEL_VALUE_INPUT_MENU_SETTINGS,
   "Touches pour le menu"
   )
MSG_HASH(
   MENU_ENUM_SUBLABEL_INPUT_MENU_SETTINGS,
   "Changer les réglages des touches pour le menu."
   )
MSG_HASH(
   MENU_ENUM_LABEL_VALUE_INPUT_HOTKEY_BINDS,
   "Assignations des touches de raccourci"
   )
MSG_HASH(
   MENU_ENUM_SUBLABEL_INPUT_HOTKEY_BINDS,
   "Configurer les réglages de touches de raccourci."
   )
MSG_HASH(
   MENU_ENUM_LABEL_VALUE_INPUT_USER_BINDS,
   "Touches du port %u"
   )
MSG_HASH(
   MENU_ENUM_SUBLABEL_INPUT_USER_BINDS,
   "Configurer les touches pour ce port."
   )

/* Settings > Input > Haptic Feedback/Vibration */

MSG_HASH(
   MENU_ENUM_LABEL_VALUE_VIBRATE_ON_KEYPRESS,
   "Vibrer à chaque touche pressée"
   )
MSG_HASH(
   MENU_ENUM_LABEL_VALUE_ENABLE_DEVICE_VIBRATION,
   "Activer la vibration du périphérique (pour les cœurs pris en charge)"
   )

/* Settings > Input > Menu Controls */

MSG_HASH(
   MENU_ENUM_LABEL_VALUE_INPUT_UNIFIED_MENU_CONTROLS,
   "Contrôles du menu unifiés"
   )
MSG_HASH(
   MENU_ENUM_SUBLABEL_INPUT_UNIFIED_MENU_CONTROLS,
   "Utilisez les mêmes touches pour le menu et le jeu. S'applique au clavier."
   )
MSG_HASH(
   MENU_ENUM_LABEL_VALUE_MENU_INPUT_SWAP_OK_CANCEL,
   "Inverser les touches OK/Annuler dans le menu"
   )
MSG_HASH(
   MENU_ENUM_SUBLABEL_MENU_INPUT_SWAP_OK_CANCEL,
   "Échanger les touches pour Confirmer/Annuler. Désactivé correspond à l'orientation japonaise des touches, activé correspond à l'orientation occidentale."
   )
MSG_HASH(
   MENU_ENUM_LABEL_VALUE_INPUT_ALL_USERS_CONTROL_MENU,
   "Tous les utilisateurs contrôlent le menu"
   )
MSG_HASH(
   MENU_ENUM_SUBLABEL_INPUT_ALL_USERS_CONTROL_MENU,
   "Permet à tous les utilisateurs de contrôler le menu. Si désactivé, seul l'utilisateur 1 peut contrôler le menu."
   )

/* Settings > Input > Hotkey Binds */

MSG_HASH(
   MENU_ENUM_LABEL_VALUE_QUIT_PRESS_TWICE,
   "Appuyer sur quitter deux fois"
   )
MSG_HASH(
   MENU_ENUM_SUBLABEL_QUIT_PRESS_TWICE,
   "Appuyez deux fois sur la touche de raccourci Quitter pour quitter RetroArch."
   )
MSG_HASH(
   MENU_ENUM_LABEL_VALUE_INPUT_MENU_ENUM_TOGGLE_GAMEPAD_COMBO,
   "Combinaison de touches pour afficher/masquer le menu "
   )
MSG_HASH(
   MENU_ENUM_SUBLABEL_INPUT_MENU_ENUM_TOGGLE_GAMEPAD_COMBO,
   "Combinaison de touches de la manette pour afficher/masquer le menu."
   )
MSG_HASH(
   MENU_ENUM_LABEL_VALUE_INPUT_META_FAST_FORWARD_KEY,
   "Avance rapide (activer/désactiver)"
   )
MSG_HASH(
   MENU_ENUM_LABEL_VALUE_INPUT_META_FAST_FORWARD_HOLD_KEY,
   "Avance rapide (maintenir)"
   )
MSG_HASH(
   MENU_ENUM_LABEL_VALUE_INPUT_META_SLOWMOTION_KEY,
   "Ralenti (activer/désactiver)"
   )
MSG_HASH(
   MENU_ENUM_LABEL_VALUE_INPUT_META_SLOWMOTION_HOLD_KEY,
   "Ralenti (maintenir)"
   )
MSG_HASH(
   MENU_ENUM_LABEL_VALUE_INPUT_META_LOAD_STATE_KEY,
   "Charger une sauvegarde instantanée"
   )
MSG_HASH(
   MENU_ENUM_LABEL_VALUE_INPUT_META_SAVE_STATE_KEY,
   "Sauvegarde instantanée"
   )
MSG_HASH(
   MENU_ENUM_LABEL_VALUE_INPUT_META_FULLSCREEN_TOGGLE_KEY,
   "Plein écran (activer/désactiver)"
   )
MSG_HASH(
   MENU_ENUM_LABEL_VALUE_INPUT_META_QUIT_KEY,
   "Quitter RetroArch"
   )
MSG_HASH(
   MENU_ENUM_LABEL_VALUE_INPUT_META_STATE_SLOT_PLUS,
   "Emplacement de sauvegarde instantanée +"
   )
MSG_HASH(
   MENU_ENUM_LABEL_VALUE_INPUT_META_STATE_SLOT_MINUS,
   "Emplacement de sauvegarde instantanée -"
   )
MSG_HASH(
   MENU_ENUM_LABEL_VALUE_INPUT_META_REWIND,
   "Rembobiner"
   )
MSG_HASH(
   MENU_ENUM_LABEL_VALUE_INPUT_META_BSV_RECORD_TOGGLE,
   "Enregistrement de la relecture (activer/désactiver)"
   )
MSG_HASH(
   MENU_ENUM_LABEL_VALUE_INPUT_META_PAUSE_TOGGLE,
   "Mettre en pause/reprendre"
   )
MSG_HASH(
   MENU_ENUM_LABEL_VALUE_INPUT_META_FRAMEADVANCE,
   "Avance image par image"
   )
MSG_HASH(
   MENU_ENUM_LABEL_VALUE_INPUT_META_RESET,
   "Redémarrer le jeu"
   )
MSG_HASH(
   MENU_ENUM_LABEL_VALUE_INPUT_META_SHADER_NEXT,
   "Shader suivant"
   )
MSG_HASH(
   MENU_ENUM_LABEL_VALUE_INPUT_META_SHADER_PREV,
   "Shader précédent"
   )
MSG_HASH(
   MENU_ENUM_LABEL_VALUE_INPUT_META_CHEAT_INDEX_PLUS,
   "Numéro de cheat +"
   )
MSG_HASH(
   MENU_ENUM_LABEL_VALUE_INPUT_META_CHEAT_INDEX_MINUS,
   "Numéro de cheat -"
   )
MSG_HASH(
   MENU_ENUM_LABEL_VALUE_INPUT_META_CHEAT_TOGGLE,
   "Cheats (activer/désactiver)"
   )
MSG_HASH(
   MENU_ENUM_LABEL_VALUE_INPUT_META_SCREENSHOT,
   "Prendre une capture d'écran"
   )
MSG_HASH(
   MENU_ENUM_LABEL_VALUE_INPUT_META_MUTE,
   "Mode muet (activer/désactiver)"
   )
MSG_HASH(
   MENU_ENUM_LABEL_VALUE_INPUT_META_OSK,
   "Clavier virtuel à l'écran (afficher/masquer)"
   )
MSG_HASH(
   MENU_ENUM_LABEL_VALUE_INPUT_META_FPS_TOGGLE,
   "Afficher/masquer les images/s"
   )
MSG_HASH(
   MENU_ENUM_LABEL_VALUE_INPUT_META_SEND_DEBUG_INFO,
   "Envoyer les informations de diagnostic"
   )
MSG_HASH(
   MENU_ENUM_LABEL_VALUE_INPUT_META_NETPLAY_HOST_TOGGLE,
   "Hébergement du jeu en réseau (activer/désactiver)"
   )
MSG_HASH(
   MENU_ENUM_LABEL_VALUE_INPUT_META_NETPLAY_GAME_WATCH,
   "Mode joueur/spectateur de jeu en réseau"
   )
MSG_HASH(
   MENU_ENUM_LABEL_VALUE_INPUT_META_ENABLE_HOTKEY,
   "Raccourcis"
   )
MSG_HASH(
   MENU_ENUM_LABEL_VALUE_INPUT_META_OVERLAY_NEXT,
   "Surimpression suivante"
   )
MSG_HASH(
   MENU_ENUM_LABEL_VALUE_INPUT_META_DISK_EJECT_TOGGLE,
   "Éjecter/insérer un disque"
   )
MSG_HASH(
   MENU_ENUM_LABEL_VALUE_INPUT_META_DISK_NEXT,
   "Disque suivant"
   )
MSG_HASH(
   MENU_ENUM_LABEL_VALUE_INPUT_META_DISK_PREV,
   "Disque précédent"
   )
MSG_HASH(
   MENU_ENUM_LABEL_VALUE_INPUT_META_GRAB_MOUSE_TOGGLE,
   "Capture de la souris (activer/désactiver)"
   )
MSG_HASH(
   MENU_ENUM_LABEL_VALUE_INPUT_META_GAME_FOCUS_TOGGLE,
   "Jeu au premier plan/en arrière-plan"
   )
MSG_HASH(
   MENU_ENUM_LABEL_VALUE_INPUT_META_UI_COMPANION_TOGGLE,
   "Interface de bureau (afficher/masquer)"
   )
MSG_HASH(
   MENU_ENUM_LABEL_VALUE_INPUT_META_MENU_TOGGLE,
   "Menu (afficher/masquer)"
   )
MSG_HASH(
   MENU_ENUM_LABEL_VALUE_INPUT_META_RECORDING_TOGGLE,
   "Enregistrement (activer/désactiver)"
   )
MSG_HASH(
   MENU_ENUM_LABEL_VALUE_INPUT_META_STREAMING_TOGGLE,
   "Streaming (activer/désactiver)"
   )
MSG_HASH(
   MENU_ENUM_LABEL_VALUE_INPUT_META_AI_SERVICE,
   "Service IA"
   )

/* Settings > Input > Port # Binds */

MSG_HASH(
   MENU_ENUM_LABEL_VALUE_INPUT_DEVICE_TYPE,
   "Type de périphérique"
   )
MSG_HASH(
   MENU_ENUM_LABEL_VALUE_INPUT_ADC_TYPE,
   "Analogique vers numérique"
   )
MSG_HASH(
   MENU_ENUM_LABEL_VALUE_INPUT_DEVICE_INDEX,
   "Numéro du périphérique"
   )
MSG_HASH(
   MENU_ENUM_LABEL_VALUE_INPUT_BIND_ALL,
   "Tout assigner"
   )
MSG_HASH(
   MENU_ENUM_LABEL_VALUE_INPUT_BIND_DEFAULT_ALL,
   "Tout assigner par défaut"
   )
MSG_HASH(
   MENU_ENUM_LABEL_VALUE_INPUT_SAVE_AUTOCONFIG,
   "Sauvegarder la configuration automatique"
   )
MSG_HASH(
   MENU_ENUM_LABEL_VALUE_INPUT_MOUSE_INDEX,
   "Numéro de la souris"
   )
MSG_HASH(
   MENU_ENUM_LABEL_VALUE_INPUT_JOYPAD_B,
   "Bouton B (bas)"
   )
MSG_HASH(
   MENU_ENUM_LABEL_VALUE_INPUT_JOYPAD_Y,
   "Bouton Y (gauche)"
   )
MSG_HASH(
   MENU_ENUM_LABEL_VALUE_INPUT_JOYPAD_SELECT,
   "Bouton Select"
   )
MSG_HASH(
   MENU_ENUM_LABEL_VALUE_INPUT_JOYPAD_START,
   "Bouton Start"
   )
MSG_HASH(
   MENU_ENUM_LABEL_VALUE_INPUT_JOYPAD_UP,
   "Croix Haut"
   )
MSG_HASH(
   MENU_ENUM_LABEL_VALUE_INPUT_JOYPAD_DOWN,
   "Croix Bas"
   )
MSG_HASH(
   MENU_ENUM_LABEL_VALUE_INPUT_JOYPAD_LEFT,
   "Croix Gauche"
   )
MSG_HASH(
   MENU_ENUM_LABEL_VALUE_INPUT_JOYPAD_RIGHT,
   "Croix Droite"
   )
MSG_HASH(
   MENU_ENUM_LABEL_VALUE_INPUT_JOYPAD_A,
   "Bouton A (droite)"
   )
MSG_HASH(
   MENU_ENUM_LABEL_VALUE_INPUT_JOYPAD_X,
   "Bouton X (haut)"
   )
MSG_HASH(
   MENU_ENUM_LABEL_VALUE_INPUT_JOYPAD_L,
   "Bouton L (épaule)"
   )
MSG_HASH(
   MENU_ENUM_LABEL_VALUE_INPUT_JOYPAD_R,
   "Bouton R (épaule)"
   )
MSG_HASH(
   MENU_ENUM_LABEL_VALUE_INPUT_JOYPAD_L2,
   "Bouton L2 (gâchette)"
   )
MSG_HASH(
   MENU_ENUM_LABEL_VALUE_INPUT_JOYPAD_R2,
   "Bouton R2 (gâchette)"
   )
MSG_HASH(
   MENU_ENUM_LABEL_VALUE_INPUT_JOYPAD_L3,
   "Bouton L3 (pouce)"
   )
MSG_HASH(
   MENU_ENUM_LABEL_VALUE_INPUT_JOYPAD_R3,
   "Bouton R3 (pouce)"
   )
MSG_HASH(
   MENU_ENUM_LABEL_VALUE_INPUT_ANALOG_LEFT_X_PLUS,
   "Analogique gauche X+ (droite)"
   )
MSG_HASH(
   MENU_ENUM_LABEL_VALUE_INPUT_ANALOG_LEFT_X_MINUS,
   "Analogique gauche X- (gauche)"
   )
MSG_HASH(
   MENU_ENUM_LABEL_VALUE_INPUT_ANALOG_LEFT_Y_PLUS,
   "Analogique gauche Y+ (bas)"
   )
MSG_HASH(
   MENU_ENUM_LABEL_VALUE_INPUT_ANALOG_LEFT_Y_MINUS,
   "Analogique gauche Y- (haut)"
   )
MSG_HASH(
   MENU_ENUM_LABEL_VALUE_INPUT_ANALOG_RIGHT_X_PLUS,
   "Analogique droit X+ (droite)"
   )
MSG_HASH(
   MENU_ENUM_LABEL_VALUE_INPUT_ANALOG_RIGHT_X_MINUS,
   "Analogique droit X- (gauche)"
   )
MSG_HASH(
   MENU_ENUM_LABEL_VALUE_INPUT_ANALOG_RIGHT_Y_PLUS,
   "Analogique droit Y+ (bas)"
   )
MSG_HASH(
   MENU_ENUM_LABEL_VALUE_INPUT_ANALOG_RIGHT_Y_MINUS,
   "Analogique droit Y- (haut)"
   )
MSG_HASH(
   MENU_ENUM_LABEL_VALUE_INPUT_LIGHTGUN_TRIGGER,
   "Gâchette de pistolet"
   )
MSG_HASH(
   MENU_ENUM_LABEL_VALUE_INPUT_LIGHTGUN_RELOAD,
   "Rechargement de pistolet"
   )
MSG_HASH(
   MENU_ENUM_LABEL_VALUE_INPUT_LIGHTGUN_AUX_A,
   "Pistolet aux A"
   )
MSG_HASH(
   MENU_ENUM_LABEL_VALUE_INPUT_LIGHTGUN_AUX_B,
   "Pistolet aux B"
   )
MSG_HASH(
   MENU_ENUM_LABEL_VALUE_INPUT_LIGHTGUN_AUX_C,
   "Pistolet aux C"
   )
MSG_HASH(
   MENU_ENUM_LABEL_VALUE_INPUT_LIGHTGUN_START,
   "Pistolet Start"
   )
MSG_HASH(
   MENU_ENUM_LABEL_VALUE_INPUT_LIGHTGUN_SELECT,
   "Pistolet Select"
   )
MSG_HASH(
   MENU_ENUM_LABEL_VALUE_INPUT_LIGHTGUN_DPAD_UP,
   "Croix pistolet Haut"
   )
MSG_HASH(
   MENU_ENUM_LABEL_VALUE_INPUT_LIGHTGUN_DPAD_DOWN,
   "Croix pistolet Bas"
   )
MSG_HASH(
   MENU_ENUM_LABEL_VALUE_INPUT_LIGHTGUN_DPAD_LEFT,
   "Croix pistolet Gauche"
   )
MSG_HASH(
   MENU_ENUM_LABEL_VALUE_INPUT_LIGHTGUN_DPAD_RIGHT,
   "Croix pistolet Droite"
   )

/* Settings > Latency */

MSG_HASH(
   MENU_ENUM_LABEL_VALUE_RUN_AHEAD_ENABLED,
   "Exécuter en avance pour réduire la latence"
   )
MSG_HASH(
   MENU_ENUM_SUBLABEL_RUN_AHEAD_ENABLED,
   "Exécute la logique du cœur une ou plusieurs images à l'avance, puis recharge l'état précédent pour réduire la latence perçue à chaque touche pressée."
   )
MSG_HASH(
   MENU_ENUM_LABEL_VALUE_RUN_AHEAD_FRAMES,
   "Nombre d'images à éxecuter en avance"
   )
MSG_HASH(
   MENU_ENUM_SUBLABEL_RUN_AHEAD_FRAMES,
   "Nombre d'images à éxécuter en avance. Provoque des problèmes de jeu tels que des variations de la latence si vous dépassez le nombre d'images de latence interne du jeu."
   )
MSG_HASH(
   MENU_ENUM_LABEL_VALUE_RUN_AHEAD_SECONDARY_INSTANCE,
   "Utiliser une instance secondaire pour l'exécution en avance"
   )
MSG_HASH(
   MENU_ENUM_SUBLABEL_RUN_AHEAD_SECONDARY_INSTANCE,
   "Utilisez une seconde instance du cœur RetroArch pour l'éxécution en avance. Empêche les problèmes audio dus au chargement de l'état précédent."
   )
MSG_HASH(
   MENU_ENUM_LABEL_VALUE_RUN_AHEAD_HIDE_WARNINGS,
   "Masquer les avertissements pour l'exécution en avance"
   )
MSG_HASH(
   MENU_ENUM_SUBLABEL_RUN_AHEAD_HIDE_WARNINGS,
   "Masque le message d'avertissement qui apparaît lors de l'utilisation de l'éxécution en avance si le cœur ne prend pas en charge les sauvegardes instantanées."
   )

/* Settings > Core */

MSG_HASH(
   MENU_ENUM_LABEL_VALUE_VIDEO_SHARED_CONTEXT,
   "Contexte matériel partagé"
   )
MSG_HASH(
   MENU_ENUM_SUBLABEL_VIDEO_SHARED_CONTEXT,
   "Donne aux cœurs bénéficiant de l'accélération graphique leur propre contexte privé. Évite d'avoir à supposer des changements d'état matériel entre deux images."
   )
MSG_HASH(
   MENU_ENUM_LABEL_VALUE_DRIVER_SWITCH_ENABLE,
   "Autoriser les cœurs à changer le pilote vidéo"
   )
MSG_HASH(
   MENU_ENUM_SUBLABEL_DRIVER_SWITCH_ENABLE,
   "Autorise les cœurs à forcer le changement vers un pilote vidéo différent de celui qui est chargé actuellement."
   )
MSG_HASH(
   MENU_ENUM_LABEL_VALUE_DUMMY_ON_CORE_SHUTDOWN,
   "Charger un cœur factice à la fermeture"
   )
MSG_HASH(
   MENU_ENUM_SUBLABEL_DUMMY_ON_CORE_SHUTDOWN,
   "Certains cœurs ont une fonctionnalité d'extinction. Si activée, cette option empêchera le cœur de fermer RetroArch. À la place, un cœur factice sera chargé."
   )
MSG_HASH(
   MENU_ENUM_LABEL_VALUE_CORE_SET_SUPPORTS_NO_CONTENT_ENABLE,
   "Démarrer un cœur automatiquement"
   )
MSG_HASH(
   MENU_ENUM_LABEL_VALUE_CHECK_FOR_MISSING_FIRMWARE,
   "Vérifier la présence du firmware avant le chargement"
   )
MSG_HASH(
   MENU_ENUM_SUBLABEL_CHECK_FOR_MISSING_FIRMWARE,
   "Vérifie que tous les firmwares requis sont présents avant de tenter le chargement du contenu sélectionné."
   )
MSG_HASH(
   MENU_ENUM_LABEL_VALUE_VIDEO_ALLOW_ROTATE,
   "Autoriser la rotation"
   )
MSG_HASH(
   MENU_ENUM_SUBLABEL_VIDEO_ALLOW_ROTATE,
   "Autorise les cœurs à définir la rotation. Si désactivé, les demandes de rotation seront ignorées. Utile pour les configurations où l'écran pivote manuellement."
   )

/* Settings > Configuration */

MSG_HASH(
   MENU_ENUM_LABEL_VALUE_CONFIG_SAVE_ON_EXIT,
   "Sauvegarder la configuration en quittant"
   )
MSG_HASH(
   MENU_ENUM_SUBLABEL_CONFIG_SAVE_ON_EXIT,
   "Enregistrer les modifications dans le fichier de configuration à la sortie."
   )
MSG_HASH(
   MENU_ENUM_LABEL_VALUE_GAME_SPECIFIC_OPTIONS,
   "Charger les options du cœur par contenu"
   )
MSG_HASH(
   MENU_ENUM_SUBLABEL_GAME_SPECIFIC_OPTIONS,
   "Charger des options de cœur personnalisées au démarrage."
   )
MSG_HASH(
   MENU_ENUM_LABEL_VALUE_AUTO_OVERRIDES_ENABLE,
   "Charger les remplacements de configuration"
   )
MSG_HASH(
   MENU_ENUM_SUBLABEL_AUTO_OVERRIDES_ENABLE,
   "Charger une configuration personnalisée au démarrage."
   )
MSG_HASH(
   MENU_ENUM_LABEL_VALUE_AUTO_REMAPS_ENABLE,
   "Charger les fichiers de remappage"
   )
MSG_HASH(
   MENU_ENUM_SUBLABEL_AUTO_REMAPS_ENABLE,
   "Charger des contrôles personnalisés au démarrage."
   )
MSG_HASH(
   MENU_ENUM_LABEL_VALUE_AUTO_SHADERS_ENABLE,
   "Charger les préréglages de shaders"
   )
MSG_HASH(
   MENU_ENUM_LABEL_VALUE_GLOBAL_CORE_OPTIONS,
   "Utiliser un fichier de configuration des cœurs global"
   )
MSG_HASH(
   MENU_ENUM_SUBLABEL_GLOBAL_CORE_OPTIONS,
   "Sauvegarde tous les réglages de cœurs dans un fichier de configuration commun (retroarch-core-options.cfg). Si cette option est désactivée, les réglages de chaque cœur seront sauvegardés vers un dossier/fichier de configuration spécifique au cœur séparé dans le dossier 'Config' de RetroArch."
   )

/* Settings > Saving */

MSG_HASH(
   MENU_ENUM_LABEL_VALUE_SORT_SAVEFILES_ENABLE,
   "Classer les sauvegardes par dossier"
   )
MSG_HASH(
   MENU_ENUM_SUBLABEL_SORT_SAVEFILES_ENABLE,
   "Classer les fichiers de sauvegarde dans des dossiers nommés d'après le cœur utilisé."
   )
MSG_HASH(
   MENU_ENUM_LABEL_VALUE_SORT_SAVESTATES_ENABLE,
   "Classer les sauvegardes instantanées par dossier"
   )
MSG_HASH(
   MENU_ENUM_SUBLABEL_SORT_SAVESTATES_ENABLE,
   "Classer les sauvegardes instantanées dans des dossiers nommés d'après le cœur utilisé."
   )
MSG_HASH(
   MENU_ENUM_LABEL_VALUE_BLOCK_SRAM_OVERWRITE,
   "Ne pas écraser la SRAM en chargeant la sauvegarde instantanée"
   )
MSG_HASH(
   MENU_ENUM_SUBLABEL_BLOCK_SRAM_OVERWRITE,
   "Empêche la SRAM d'être écrasée lors du chargement d'une sauvegarde instantanée. Pourrait potentiellement conduire à des bugs de jeu."
   )
MSG_HASH(
   MENU_ENUM_LABEL_VALUE_AUTOSAVE_INTERVAL,
   "Intervalle de sauvegarde auto de la SRAM "
   )
MSG_HASH(
   MENU_ENUM_SUBLABEL_AUTOSAVE_INTERVAL,
   "Sauvegarde automatiquement la mémoire SRAM non volatile à un intervalle régulier. Cette option est désactivée par défaut. L'intervalle est mesuré en secondes. Une valeur de 0 désactive la sauvegarde automatique."
   )
MSG_HASH(
   MENU_ENUM_LABEL_VALUE_SAVESTATE_AUTO_INDEX,
   "Sauvegardes instantanées incrémentales"
   )
MSG_HASH(
   MENU_ENUM_SUBLABEL_SAVESTATE_AUTO_INDEX,
   "Lors de la création d'une sauvegarde instantanée, le numéro de la sauvegarde instantanée est automatiquement incrémenté avant l'enregistrement. Lors du chargement de contenu, le numéro sera réglé sur le plus haut existant."
   )
MSG_HASH(
   MENU_ENUM_LABEL_VALUE_SAVESTATE_AUTO_SAVE,
   "Sauvegardes instantanées automatiques"
   )
MSG_HASH(
   MENU_ENUM_SUBLABEL_SAVESTATE_AUTO_SAVE,
   "Créer automatiquement une sauvegarde instantanée à la fin de l'exécution de RetroArch. RetroArch chargera à nouveau cette sauvegarde instantanée automatiquement si 'Chargement auto des sauvegardes instantanées' est activé"
   )
MSG_HASH(
   MENU_ENUM_LABEL_VALUE_SAVESTATE_AUTO_LOAD,
   "Chargement auto des sauvegardes instantanées"
   )
MSG_HASH(
   MENU_ENUM_SUBLABEL_SAVESTATE_AUTO_LOAD,
   "Charger la sauvegarde instantanée automatique au démarrage."
   )
MSG_HASH(
   MENU_ENUM_LABEL_VALUE_SAVESTATE_THUMBNAIL_ENABLE,
   "Miniatures pour les sauvegardes instantanées"
   )
MSG_HASH(
   MENU_ENUM_SUBLABEL_SAVESTATE_THUMBNAIL_ENABLE,
   "Affiche des miniatures pour les sauvegardes instantanées dans le menu."
   )
MSG_HASH(
   MENU_ENUM_LABEL_VALUE_SAVE_FILE_COMPRESSION,
   "Compression de la SaveRAM (SRAM)"
   )
MSG_HASH(
   MENU_ENUM_SUBLABEL_SAVE_FILE_COMPRESSION,
   "Enregistrer la mémoire SRAM non volatile sous un format archivé. Réduit considérablement la taille du fichier au détriment de l'augmentation (négligeable) des temps de sauvegarde/chargement. REMARQUE : S'applique uniquement aux cœurs qui peuvent sauvegarder via l'interface Save RAM standard de libretro."
   )
MSG_HASH(
   MENU_ENUM_LABEL_VALUE_SAVESTATE_FILE_COMPRESSION,
   "Compression des sauvegardes instantanées"
   )
MSG_HASH(
   MENU_ENUM_SUBLABEL_SAVESTATE_FILE_COMPRESSION,
   "Enregistrer les fichiers de sauvegarde instantanée sous un format archivé. Réduit considérablement la taille du fichier au détriment de l'augmentation des temps de sauvegarde/chargement."
   )
MSG_HASH(
   MENU_ENUM_LABEL_VALUE_SAVEFILES_IN_CONTENT_DIR_ENABLE,
   "Enregistrer les sauvegardes avec le contenu"
   )
MSG_HASH(
   MENU_ENUM_LABEL_VALUE_SAVESTATES_IN_CONTENT_DIR_ENABLE,
   "Enregistrer les sauvegardes instantanées avec le contenu"
   )
MSG_HASH(
   MENU_ENUM_LABEL_VALUE_SYSTEMFILES_IN_CONTENT_DIR_ENABLE,
   "Fichiers système avec le contenu"
   )
MSG_HASH(
   MENU_ENUM_LABEL_VALUE_SCREENSHOTS_IN_CONTENT_DIR_ENABLE,
   "Enregistrer les captures d'écran avec le contenu"
   )
MSG_HASH(
   MENU_ENUM_LABEL_VALUE_CONTENT_RUNTIME_LOG,
   "Enregistrer le journal du temps de jeu (par cœur)"
   )
MSG_HASH(
   MENU_ENUM_SUBLABEL_CONTENT_RUNTIME_LOG,
   "Garde la trace de la durée d'exécution de chaque élément de contenu, séparément par cœur."
   )
MSG_HASH(
   MENU_ENUM_LABEL_VALUE_CONTENT_RUNTIME_LOG_AGGREGATE,
   "Enregistrer le journal du temps de jeu (cumulé)"
   )
MSG_HASH(
   MENU_ENUM_SUBLABEL_CONTENT_RUNTIME_LOG_AGGREGATE,
   "Garde la trace de la durée d'exécution de chaque élément de contenu, en tant que total cumulé sur tous les cœurs."
   )

/* Settings > Logging */

MSG_HASH(
   MENU_ENUM_LABEL_VALUE_LOG_VERBOSITY,
   "Verbosité de la journalisation"
   )
MSG_HASH(
   MENU_ENUM_SUBLABEL_LOG_VERBOSITY,
   "Journaliser les événements sur un terminal ou dans un fichier."
   )
MSG_HASH(
   MENU_ENUM_LABEL_VALUE_FRONTEND_LOG_LEVEL,
   "Niveau de journalisation du frontend"
   )
MSG_HASH(
   MENU_ENUM_SUBLABEL_FRONTEND_LOG_LEVEL,
   "Ajuste le niveau de journalisation pour le frontend. Si un niveau de journalisation émis par le frontend est inférieur à cette valeur, il est alors ignoré."
   )
MSG_HASH(
   MENU_ENUM_LABEL_VALUE_LIBRETRO_LOG_LEVEL,
   "Niveau de journalisation des cœurs"
   )
MSG_HASH(
   MENU_ENUM_SUBLABEL_LIBRETRO_LOG_LEVEL,
   "Définit le niveau de journalisation pour les cœurs. Si un niveau de journalisation émis par un cœur est inférieur à cette valeur, il sera ignoré."
   )
MSG_HASH(
   MENU_ENUM_LABEL_VALUE_LOG_TO_FILE,
   "Journaliser vers un fichier"
   )
MSG_HASH(
   MENU_ENUM_SUBLABEL_LOG_TO_FILE,
   "Redirige les messages de la journalisation des évènements système vers un fichier. Requiert l'activation du réglage de 'Verbosité de la journalisation'."
   )
MSG_HASH(
   MENU_ENUM_LABEL_VALUE_LOG_TO_FILE_TIMESTAMP,
   "Fichiers de journalisation horodatés"
   )
MSG_HASH(
   MENU_ENUM_SUBLABEL_LOG_TO_FILE_TIMESTAMP,
   "Lors de la journalisation vers un fichier, redirige la sortie de chaque session RetroArch vers un nouveau fichier horodaté. Si désactivé, le journal est écrasé chaque fois que RetroArch est redémarré."
   )
MSG_HASH(
   MENU_ENUM_LABEL_VALUE_PERFCNT_ENABLE,
   "Compteurs de performance"
   )
MSG_HASH(
   MENU_ENUM_SUBLABEL_PERFCNT_ENABLE,
   "Compteurs de performance pour RetroArch (et les cœurs).\n"
   "Les données de compteur peuvent aider à déterminer les goulots d'étranglement du système et à ajuster les performances du système et de l'application"
   )

/* Settings > File Browser */

MSG_HASH(
   MENU_ENUM_LABEL_VALUE_SHOW_HIDDEN_FILES,
   "Afficher les fichiers et dossiers cachés"
   )
MSG_HASH(
   MENU_ENUM_SUBLABEL_SHOW_HIDDEN_FILES,
   "Affiche les fichiers/dossiers cachés dans le navigateur de fichiers."
   )
MSG_HASH(
   MENU_ENUM_LABEL_VALUE_NAVIGATION_BROWSER_FILTER_SUPPORTED_EXTENSIONS_ENABLE,
   "Filtrer les extension inconnues"
   )
MSG_HASH(
   MENU_ENUM_SUBLABEL_NAVIGATION_BROWSER_FILTER_SUPPORTED_EXTENSIONS_ENABLE,
   "Filtrer les fichiers affichés dans le navigateur de fichiers selon les extensions prises en charge."
   )
MSG_HASH(
   MENU_ENUM_LABEL_VALUE_USE_BUILTIN_PLAYER,
   "Utiliser le lecteur média intégré"
   )
MSG_HASH(
   MENU_ENUM_LABEL_VALUE_FILTER_BY_CURRENT_CORE,
   "Filtrer par cœur actif"
   )

/* Settings > Frame Throttle */

MSG_HASH(
   MENU_ENUM_LABEL_VALUE_REWIND_SETTINGS,
   "Rembobinage"
   )
MSG_HASH(
   MENU_ENUM_SUBLABEL_INPUT_META_REWIND,
   "Gérer les réglages de rembobinage."
   )
MSG_HASH(
   MENU_ENUM_LABEL_VALUE_FRAME_TIME_COUNTER_SETTINGS,
   "Compteur de temps par images"
   )
MSG_HASH(
   MENU_ENUM_SUBLABEL_FRAME_TIME_COUNTER_SETTINGS,
   "Régler les paramètres qui influent sur le compteur de temps par image (actif uniquement lorsque la vidéo sur plusieurs fils d'exécution est désactivée)."
   )
MSG_HASH(
   MENU_ENUM_LABEL_VALUE_FASTFORWARD_RATIO,
   "Vitesse d'exécution maximale "
   )
MSG_HASH(
   MENU_ENUM_SUBLABEL_FASTFORWARD_RATIO,
   "Vitesse d'exécution maximale du contenu lors de l'avance rapide (par exemple, 5,0x pour un contenu à 60 images/s = une limitation à 300 images/s) Si définie à 0,0x, la vitesse en avance rapide est illimitée (pas de limite d'images/s)."
   )
MSG_HASH(
   MENU_ENUM_LABEL_VALUE_SLOWMOTION_RATIO,
   "Taux de ralentissement maximal "
   )
MSG_HASH(
   MENU_ENUM_SUBLABEL_SLOWMOTION_RATIO,
   "En mode ralenti, le contenu ralentira selon le facteur spécifié/défini."
   )
MSG_HASH(
   MENU_ENUM_LABEL_VALUE_MENU_ENUM_THROTTLE_FRAMERATE,
   "Limiter les images/s dans le menu"
   )
MSG_HASH(
   MENU_ENUM_SUBLABEL_MENU_ENUM_THROTTLE_FRAMERATE,
   "S'assure que le nombre d'images par seconde est plafonné dans le menu."
   )

/* Settings > Frame Throttle > Rewind */

MSG_HASH(
   MENU_ENUM_LABEL_VALUE_REWIND_ENABLE,
   "Prise en charge du rembobinage"
   )
MSG_HASH(
   MENU_ENUM_SUBLABEL_REWIND_ENABLE,
   "Vous avez fait une erreur ? Utilisez le rembobinage et réessayez.\n"
   "Attention, activer cette option entraîne une baisse des performances lors du jeu."
   )
MSG_HASH(
   MENU_ENUM_LABEL_VALUE_REWIND_GRANULARITY,
   "Précision du rembobinage "
   )
MSG_HASH(
   MENU_ENUM_SUBLABEL_REWIND_GRANULARITY,
   "Lorsque vous définissez le rembobinage sur plusieurs images à la fois, vous augmentez sa vitesse."
   )
MSG_HASH(
   MENU_ENUM_LABEL_VALUE_REWIND_BUFFER_SIZE,
   "Mémoire tampon de rembobinage (Mo) "
   )
MSG_HASH(
   MENU_ENUM_SUBLABEL_REWIND_BUFFER_SIZE,
   "Quantité de mémoire (en Mo) à réserver pour la mémoire tampon de rembobinage. Augmenter cette valeur augmentera la quantité d'historique du rembobinage."
   )
MSG_HASH(
   MENU_ENUM_LABEL_VALUE_REWIND_BUFFER_SIZE_STEP,
   "Précision d'ajustement du tampon de rembobinage (Mo) "
   )
MSG_HASH(
   MENU_ENUM_SUBLABEL_REWIND_BUFFER_SIZE_STEP,
   "Chaque fois que vous augmentez ou diminuez la valeur de la taille de la mémoire tampon de rembobinage via cette interface, cette valeur changera de ce montant"
   )

/* Settings > Frame Throttle > Frame Time Counter */

MSG_HASH(
   MENU_ENUM_LABEL_VALUE_FRAME_TIME_COUNTER_RESET_AFTER_FASTFORWARDING,
   "Réinitialiser après l'avance rapide"
   )
MSG_HASH(
   MENU_ENUM_SUBLABEL_FRAME_TIME_COUNTER_RESET_AFTER_FASTFORWARDING,
   "Réinitialise le compteur de temps par images après l'avance rapide."
   )
MSG_HASH(
   MENU_ENUM_LABEL_VALUE_FRAME_TIME_COUNTER_RESET_AFTER_LOAD_STATE,
   "Réinitialiser après le chargement d'une sauvegarde instantanée"
   )
MSG_HASH(
   MENU_ENUM_SUBLABEL_FRAME_TIME_COUNTER_RESET_AFTER_LOAD_STATE,
   "Réinitialise le compteur de temps par images après le chargement d'une sauvegarde instantanée."
   )
MSG_HASH(
   MENU_ENUM_LABEL_VALUE_FRAME_TIME_COUNTER_RESET_AFTER_SAVE_STATE,
   "Réinitialiser après une sauvegarde instantanée"
   )
MSG_HASH(
   MENU_ENUM_SUBLABEL_FRAME_TIME_COUNTER_RESET_AFTER_SAVE_STATE,
   "Réinitialise le compteur de temps par images après une sauvegarde instantanée."
   )

/* Settings > Recording */

MSG_HASH(
   MENU_ENUM_LABEL_VALUE_VIDEO_RECORD_QUALITY,
   "Qualité de l'enregistrement "
   )
MSG_HASH(
   MENU_ENUM_LABEL_VALUE_RECORD_CONFIG,
   "Configuration d'enregistrement personnalisée "
   )
MSG_HASH(
   MENU_ENUM_LABEL_VALUE_VIDEO_RECORD_THREADS,
   "Fils d'exécution de l'enregistrement "
   )
MSG_HASH(
   MENU_ENUM_LABEL_VALUE_VIDEO_POST_FILTER_RECORD,
   "Utiliser les filtres vidéo lors de l'enregistrement"
   )
MSG_HASH(
   MENU_ENUM_SUBLABEL_VIDEO_POST_FILTER_RECORD,
   "Capture l'image après l'application des filtres (mais pas des shaders). Votre vidéo sera aussi élégante que ce que vous voyez sur votre écran."
   )
MSG_HASH(
   MENU_ENUM_LABEL_VALUE_VIDEO_GPU_RECORD,
   "Utiliser le processeur graphique pour l'enregistrement"
   )
MSG_HASH(
   MENU_ENUM_SUBLABEL_VIDEO_GPU_RECORD,
   "La sortie des enregistrements utilise les shaders produits par le processeur graphique si disponibles."
   )
MSG_HASH(
   MENU_ENUM_LABEL_VALUE_STREAMING_MODE,
   "Mode streaming"
   )
MSG_HASH(
   MENU_ENUM_LABEL_VALUE_VIDEO_STREAM_QUALITY,
   "Qualité de la diffusion"
   )
MSG_HASH(
   MENU_ENUM_LABEL_VALUE_STREAM_CONFIG,
   "Configuration de diffusion personnalisée "
   )
MSG_HASH(
   MENU_ENUM_LABEL_VALUE_STREAMING_TITLE,
   "Titre de la diffusion "
   )
MSG_HASH(
   MENU_ENUM_LABEL_VALUE_STREAMING_URL,
   "URL de la diffusion "
   )
MSG_HASH(
   MENU_ENUM_LABEL_VALUE_UDP_STREAM_PORT,
   "Port de stream UDP "
   )

/* Settings > Onscreen Display */

MSG_HASH(
   MENU_ENUM_LABEL_VALUE_ONSCREEN_OVERLAY_SETTINGS,
   "Surimpressions à l'écran"
   )
MSG_HASH(
   MENU_ENUM_SUBLABEL_ONSCREEN_OVERLAY_SETTINGS,
   "Ajuste les cadres d'images et les touches à l'écran"
   )
MSG_HASH(
   MENU_ENUM_LABEL_VALUE_ONSCREEN_VIDEO_LAYOUT_SETTINGS,
   "Dispositions d'affichage"
   )
MSG_HASH(
   MENU_ENUM_SUBLABEL_ONSCREEN_VIDEO_LAYOUT_SETTINGS,
   "Ajuste la disposition de l'affichage"
   )
MSG_HASH(
   MENU_ENUM_LABEL_VALUE_ONSCREEN_NOTIFICATIONS_SETTINGS,
   "Notifications à l'écran"
   )
MSG_HASH(
   MENU_ENUM_SUBLABEL_ONSCREEN_NOTIFICATIONS_SETTINGS,
   "Ajuste les notifications à l'écran"
   )

/* Settings > Onscreen Display > Onscreen Overlay */

MSG_HASH(
   MENU_ENUM_LABEL_VALUE_INPUT_OVERLAY_ENABLE,
   "Surimpression à l'écran"
   )
MSG_HASH(
   MENU_ENUM_SUBLABEL_INPUT_OVERLAY_ENABLE,
   "Les surimpressions sont utilisées pour les bordures et les contrôles à l'écran"
   )
MSG_HASH(
   MENU_ENUM_LABEL_VALUE_INPUT_OVERLAY_HIDE_IN_MENU,
   "Masquer la surimpression dans le menu"
   )
MSG_HASH(
   MENU_ENUM_SUBLABEL_INPUT_OVERLAY_HIDE_IN_MENU,
   "Masquer la surimpression à l'intérieur du menu, et l'afficher à nouveau en le quittant."
   )
MSG_HASH(
   MENU_ENUM_LABEL_VALUE_INPUT_OVERLAY_SHOW_PHYSICAL_INPUTS,
   "Afficher les touches pressées sur la surimpression"
   )
MSG_HASH(
   MENU_ENUM_SUBLABEL_INPUT_OVERLAY_SHOW_PHYSICAL_INPUTS,
   "Affiche les touches clavier/manette pressées sur la surimpression à l'écran."
   )
MSG_HASH(
   MENU_ENUM_LABEL_VALUE_INPUT_OVERLAY_SHOW_PHYSICAL_INPUTS_PORT,
   "Port d'écoute des touches pressées affichées "
   )
MSG_HASH(
   MENU_ENUM_SUBLABEL_INPUT_OVERLAY_SHOW_PHYSICAL_INPUTS_PORT,
   "Sélectionner le port à écouter pour la surimpression si l'option 'Afficher les touches clavier/manette pressées sur la surimpression à l'écran' est activée."
   )
MSG_HASH(
   MENU_ENUM_LABEL_VALUE_INPUT_OVERLAY_SHOW_MOUSE_CURSOR,
   "Afficher le curseur de la souris avec la surimpression"
   )
MSG_HASH(
   MENU_ENUM_SUBLABEL_INPUT_OVERLAY_SHOW_MOUSE_CURSOR,
   "Affiche le curseur de la souris lors de l'utilisation d'une surimpression à l'écran."
   )
MSG_HASH(
   MENU_ENUM_LABEL_VALUE_INPUT_OVERLAY_AUTO_ROTATE,
   "Rotation automatique de la surimpression"
   )
MSG_HASH(
   MENU_ENUM_SUBLABEL_INPUT_OVERLAY_AUTO_ROTATE,
   "Si supporté par la surimpression active, effectue une rotation automatique de la surimpression pour correspondre à l'orientation/rapport d'aspect de l'écran."
   )
MSG_HASH(
   MENU_ENUM_LABEL_VALUE_OVERLAY,
   "Surimpression à l'écran"
   )
MSG_HASH(
   MENU_ENUM_LABEL_VALUE_OVERLAY_AUTOLOAD_PREFERRED,
   "Charger la surimpression préférée"
   )
MSG_HASH(
   MENU_ENUM_LABEL_VALUE_OVERLAY_OPACITY,
   "Opacité de la surimpression "
   )
MSG_HASH(
   MENU_ENUM_SUBLABEL_OVERLAY_OPACITY,
   "Opacité de tous les éléments d'interface utilisateur de la surimpression."
   )
MSG_HASH(
   MENU_ENUM_LABEL_VALUE_OVERLAY_PRESET,
   "Préréglages de surimpression "
   )
MSG_HASH(
   MENU_ENUM_SUBLABEL_OVERLAY_PRESET,
   "Sélectionner une surimpression à partir du navigateur de fichiers."
   )
MSG_HASH(
   MENU_ENUM_LABEL_VALUE_OVERLAY_SCALE,
   "Échelle de la surimpression "
   )
MSG_HASH(
   MENU_ENUM_SUBLABEL_OVERLAY_SCALE,
   "Échelle de tous les éléments d'interface utilisateur de la surimpression."
   )

/* Settings > Onscreen Display > Video Layout */

MSG_HASH(
   MENU_ENUM_LABEL_VALUE_VIDEO_LAYOUT_ENABLE,
   "Active la disposition d'affichage"
   )
MSG_HASH(
   MENU_ENUM_SUBLABEL_VIDEO_LAYOUT_ENABLE,
   "Les dispositions d'affichage sont utilisées pour les bezels et autres éléments graphiques."
   )
MSG_HASH(
   MENU_ENUM_LABEL_VALUE_VIDEO_LAYOUT_PATH,
   "Dossier des dispositions d'affichage"
   )
MSG_HASH(
   MENU_ENUM_SUBLABEL_VIDEO_LAYOUT_PATH,
   "Sélectionne une disposition d'affichage depuis le navigateur de fichiers."
   )
MSG_HASH(
   MENU_ENUM_LABEL_VALUE_VIDEO_LAYOUT_SELECTED_VIEW,
   "Vue sélectionnée"
   )
MSG_HASH( /* FIXME Unused */
   MENU_ENUM_SUBLABEL_VIDEO_LAYOUT_SELECTED_VIEW,
   "Sélectionne une vue pour la disposition d'affichage."
   )

/* Settings > Onscreen Display > Onscreen Notifications */

MSG_HASH(
   MENU_ENUM_LABEL_VALUE_VIDEO_FONT_ENABLE,
   "Notifications à l'écran"
   )
MSG_HASH(
   MENU_ENUM_SUBLABEL_VIDEO_FONT_ENABLE,
   "Affiche les messages à l'écran."
   )
MSG_HASH(
   MENU_ENUM_LABEL_VALUE_MENU_WIDGETS_ENABLE,
   "Widgets graphiques"
   )
MSG_HASH(
   MENU_ENUM_SUBLABEL_MENU_WIDGETS_ENABLE,
   "Utilisez des animations, des notifications, des indicateurs et des commandes modernes, au lieu de l'ancien système utilisant uniquement du texte."
   )
MSG_HASH(
   MENU_ENUM_LABEL_VALUE_MENU_WIDGET_SCALE_AUTO,
   "Mise à l'échelle automatique des widgets graphiques"
   )
MSG_HASH(
   MENU_ENUM_SUBLABEL_MENU_WIDGET_SCALE_AUTO,
   "Redimensionne automatiquement les notifications améliorées, indicateurs et commandes en fonction de l'échelle actuelle du menu."
   )
MSG_HASH(
   MENU_ENUM_LABEL_VALUE_MENU_WIDGET_SCALE_FACTOR_FULLSCREEN,
   "Remplacement de l'échelle des widgets graphiques (Plein écran)"
   )
MSG_HASH(
   MENU_ENUM_SUBLABEL_MENU_WIDGET_SCALE_FACTOR_FULLSCREEN,
   "Applique une valeur manuelle de remplacement du facteur d'échelle pour l'affichage des widgets à l'écran en mode plein écran. Cette valeur est appliquée uniquement si l'option 'Mise à l'échelle automatique des widgets graphiques' est désactivée. Peut être utile pour augmenter ou réduire la taille des notifications améliorées, indicateurs et commandes indépendamment du menu lui-même."
   )
MSG_HASH(
   MENU_ENUM_LABEL_VALUE_MENU_WIDGET_SCALE_FACTOR_WINDOWED,
   "Remplacement de l'échelle des widgets graphiques (Fenêtré)"
   )
MSG_HASH(
   MENU_ENUM_SUBLABEL_MENU_WIDGET_SCALE_FACTOR_WINDOWED,
   "Applique une valeur manuelle de remplacement du facteur d'échelle pour l'affichage des widgets à l'écran en mode fenêtré. Cette valeur est appliquée uniquement si l'option 'Mise à l'échelle automatique des widgets graphiques' est désactivée. Peut être utile pour augmenter ou réduire la taille des notifications améliorées, indicateurs et commandes indépendamment du menu lui-même."
   )
MSG_HASH(
   MENU_ENUM_LABEL_VALUE_FPS_SHOW,
   "Afficher le nombre d'images/s"
   )
MSG_HASH(
   MENU_ENUM_SUBLABEL_FPS_SHOW,
   "Affiche le nombre d'images/s à l'écran."
   )
MSG_HASH(
   MENU_ENUM_LABEL_VALUE_FPS_UPDATE_INTERVAL,
   "Intervalle de mise à jour des images/s (en images)"
   )
MSG_HASH(
   MENU_ENUM_SUBLABEL_FPS_UPDATE_INTERVAL,
   "L'affichage des des images/s sera mis à jour à l'intervalle défini (en images)."
   )
MSG_HASH(
   MENU_ENUM_LABEL_VALUE_FRAMECOUNT_SHOW,
   "Afficher le compteur d'images"
   )
MSG_HASH(
   MENU_ENUM_SUBLABEL_FRAMECOUNT_SHOW,
   "Affiche le compteur d'images actuel à l'écran."
   )
MSG_HASH(
   MENU_ENUM_LABEL_VALUE_STATISTICS_SHOW,
   "Afficher les statistiques"
   )
MSG_HASH(
   MENU_ENUM_SUBLABEL_STATISTICS_SHOW,
   "Affiche des statistiques techniques à l'écran."
   )
MSG_HASH(
   MENU_ENUM_LABEL_VALUE_MEMORY_SHOW,
   "Inclure les détails de la mémoire"
   )
MSG_HASH(
   MENU_ENUM_SUBLABEL_MEMORY_SHOW,
   "Inclut l'utilisation actuelle/le total de la mémoire utilisée à l'écran avec les images/s et le nombre d'images."
   )
MSG_HASH(
   MENU_ENUM_LABEL_VALUE_VIDEO_FONT_PATH,
   "Police des notifications "
   )
MSG_HASH(
   MENU_ENUM_SUBLABEL_VIDEO_FONT_PATH,
   "Sélectionner une police différente pour les notifications à l'écran."
   )
MSG_HASH(
   MENU_ENUM_LABEL_VALUE_VIDEO_FONT_SIZE,
   "Taille des notifications "
   )
MSG_HASH(
   MENU_ENUM_SUBLABEL_VIDEO_FONT_SIZE,
   "Spécifier la taille de la police en points."
   )
MSG_HASH(
   MENU_ENUM_LABEL_VALUE_VIDEO_MESSAGE_POS_X,
   "Position X des notifications "
   )
MSG_HASH(
   MENU_ENUM_SUBLABEL_VIDEO_MESSAGE_POS_X,
   "Choisir la position personalisée sur l'axe X pour le texte à l'écran."
   )
MSG_HASH(
   MENU_ENUM_LABEL_VALUE_VIDEO_MESSAGE_POS_Y,
   "Position Y des notifications "
   )
MSG_HASH(
   MENU_ENUM_SUBLABEL_VIDEO_MESSAGE_POS_Y,
   "Choisir la position personalisée sur l'axe Y pour le texte à l'écran."
   )
MSG_HASH(
   MENU_ENUM_LABEL_VALUE_VIDEO_MESSAGE_COLOR_RED,
   "Valeur de rouge (Notifications)"
   )
MSG_HASH(
   MENU_ENUM_LABEL_VALUE_VIDEO_MESSAGE_COLOR_GREEN,
   "Valeur de vert (Notifications)"
   )
MSG_HASH(
   MENU_ENUM_LABEL_VALUE_VIDEO_MESSAGE_COLOR_BLUE,
   "Valeur de bleu (Notifications)"
   )
MSG_HASH(
   MENU_ENUM_LABEL_VALUE_VIDEO_MESSAGE_BGCOLOR_ENABLE,
   "Arrière-plan des notifications"
   )
MSG_HASH(
   MENU_ENUM_LABEL_VALUE_VIDEO_MESSAGE_BGCOLOR_RED,
   "Valeur de rouge (Arrière-plan des notifications)"
   )
MSG_HASH(
   MENU_ENUM_LABEL_VALUE_VIDEO_MESSAGE_BGCOLOR_GREEN,
   "Valeur de vert (Arrière-plan des notifications)"
   )
MSG_HASH(
   MENU_ENUM_LABEL_VALUE_VIDEO_MESSAGE_BGCOLOR_BLUE,
   "Valeur de bleu (Arrière-plan des notifications)"
   )
MSG_HASH(
   MENU_ENUM_LABEL_VALUE_VIDEO_MESSAGE_BGCOLOR_OPACITY,
   "Opacité (Arrière-plan des notifications) "
   )

/* Settings > User Interface */

MSG_HASH(
   MENU_ENUM_LABEL_VALUE_MENU_VIEWS_SETTINGS,
   "Vues"
   )
MSG_HASH(
   MENU_ENUM_SUBLABEL_MENU_VIEWS_SETTINGS,
   "Afficher ou masquer des éléments dans l'écran du menu."
   )
MSG_HASH(
   MENU_ENUM_LABEL_VALUE_MENU_SETTINGS,
   "Apparence"
   )
MSG_HASH(
   MENU_ENUM_SUBLABEL_MENU_SETTINGS,
   "Ajuste les réglages de l'apparence de l'écran de menu."
   )
MSG_HASH(
   MENU_ENUM_LABEL_VALUE_SHOW_ADVANCED_SETTINGS,
   "Afficher les réglages avancés"
   )
MSG_HASH(
   MENU_ENUM_SUBLABEL_SHOW_ADVANCED_SETTINGS,
   "Affiche les réglages avancés pour les utilisateurs expérimentés (masqués par défaut)."
   )
MSG_HASH(
   MENU_ENUM_LABEL_VALUE_MENU_ENABLE_KIOSK_MODE,
   "Mode kiosque"
   )
MSG_HASH(
   MENU_ENUM_SUBLABEL_MENU_ENABLE_KIOSK_MODE,
   "Protège la configuration en masquant tous les réglages liés à la configuration."
   )
MSG_HASH(
   MENU_ENUM_LABEL_VALUE_MENU_KIOSK_MODE_PASSWORD,
   "Définir le mot de passe pour désactiver le mode kiosque"
   )
MSG_HASH(
   MENU_ENUM_SUBLABEL_MENU_KIOSK_MODE_PASSWORD,
   "La saisie d'un mot de passe lors de l'activation du mode kiosque permet de le désactiver ultérieurement à partir du menu, en allant dans le menu principal, en sélectionnant 'Désactiver le mode kiosque' et en entrant le mot de passe."
   )
MSG_HASH(
   MENU_ENUM_LABEL_VALUE_NAVIGATION_WRAPAROUND,
   "Navigation en boucle dans les menus"
   )
MSG_HASH(
   MENU_ENUM_SUBLABEL_NAVIGATION_WRAPAROUND,
   "Retour au début et/ou à la fin si la limite de la liste est atteinte horizontalement ou verticalement."
   )
MSG_HASH(
   MENU_ENUM_LABEL_VALUE_PAUSE_LIBRETRO,
   "Mettre en pause quand le menu est activé"
   )
MSG_HASH(
   MENU_ENUM_SUBLABEL_PAUSE_LIBRETRO,
   "Si cette option est désactivée, le contenu continuera à fonctionner en arrière-plan lorsque le menu RetroArch est activé."
   )
MSG_HASH(
   MENU_ENUM_LABEL_VALUE_MENU_SAVESTATE_RESUME,
   "Reprendre le contenu après l'utilisation de sauvegardes instantanées"
   )
MSG_HASH(
   MENU_ENUM_SUBLABEL_MENU_SAVESTATE_RESUME,
   "Ferme automatiquement le menu et reprends le contenu actuel après la sélection de 'Sauvegarde instantanée' ou 'Charger une sauvegarde instantanée' depuis le menu rapide. Désactiver cette option peut améliorer les performances de sauvegarde instantanée sur des appareils très lents."
   )
MSG_HASH(
   MENU_ENUM_LABEL_VALUE_MENU_INSERT_DISK_RESUME,
   "Reprendre le contenu après le changement du disque"
   )
MSG_HASH(
   MENU_ENUM_SUBLABEL_MENU_INSERT_DISK_RESUME,
   "Ferme automatiquement le menu et reprends le contenu actuel après la sélection de 'Insérer le disque' ou 'Charger un nouveau disque' depuis le menu de contrôle du disque."
   )
MSG_HASH(
   MENU_ENUM_LABEL_VALUE_MOUSE_ENABLE,
   "Prise en charge de la souris"
   )
MSG_HASH(
   MENU_ENUM_SUBLABEL_MOUSE_ENABLE,
   "Permet de contrôler le menu avec une souris."
   )
MSG_HASH(
   MENU_ENUM_LABEL_VALUE_POINTER_ENABLE,
   "Prise en charge du tactile"
   )
MSG_HASH(
   MENU_ENUM_SUBLABEL_POINTER_ENABLE,
   "Permet de contrôler le menu avec le toucher."
   )
MSG_HASH(
   MENU_ENUM_LABEL_VALUE_THREADED_DATA_RUNLOOP_ENABLE,
   "Tâches sur plusieurs fils d'exécution"
   )
MSG_HASH(
   MENU_ENUM_SUBLABEL_THREADED_DATA_RUNLOOP_ENABLE,
   "Effectue des tâches sur un fil d'exécution distinct."
   )
MSG_HASH(
   MENU_ENUM_LABEL_VALUE_PAUSE_NONACTIVE,
   "Ne pas fonctionner en arrière-plan"
   )
MSG_HASH(
   MENU_ENUM_SUBLABEL_PAUSE_NONACTIVE,
   "Mettre le jeu en pause lorsque RetroArch n'est pas au premier plan."
   )
MSG_HASH(
   MENU_ENUM_LABEL_VALUE_VIDEO_DISABLE_COMPOSITION,
   "Désactiver la composition de bureau"
   )
MSG_HASH(
   MENU_ENUM_SUBLABEL_VIDEO_DISABLE_COMPOSITION,
   "Le gestionnaire de fenêtres utilise la composition pour appliquer des effets visuels et détecter les fenêtres qui ne répondent pas, entre autres."
   )
MSG_HASH(
   MENU_ENUM_LABEL_VALUE_MENU_SCROLL_FAST,
   "Accélération au défilement du menu"
   )
MSG_HASH(
   MENU_ENUM_SUBLABEL_MENU_SCROLL_FAST,
   "Vitesse de déplacement maximale du curseur lors d'un défilement prolongé."
   )
MSG_HASH(
   MENU_ENUM_LABEL_VALUE_UI_COMPANION_ENABLE,
   "Interface de bureau"
   )
MSG_HASH(
   MENU_ENUM_LABEL_VALUE_UI_COMPANION_START_ON_BOOT,
   "Lancer l'interface de bureau au démarrage"
   )
MSG_HASH(
   MENU_ENUM_LABEL_VALUE_UI_MENUBAR_ENABLE,
   "Barre de menu"
   )
MSG_HASH(
   MENU_ENUM_LABEL_VALUE_DESKTOP_MENU_ENABLE,
   "Interface de bureau (Redémarrer)"
   )
MSG_HASH(
   MENU_ENUM_LABEL_VALUE_UI_COMPANION_TOGGLE,
   "Afficher l'interface de bureau au démarrage"
   )

/* Settings > User Interface > Views */

MSG_HASH(
   MENU_ENUM_LABEL_VALUE_QUICK_MENU_VIEWS_SETTINGS,
   "Menu rapide"
   )
MSG_HASH(
   MENU_ENUM_SUBLABEL_QUICK_MENU_VIEWS_SETTINGS,
   "Afficher ou masquer des éléments dans l'écran du menu rapide."
   )
MSG_HASH(
   MENU_ENUM_LABEL_VALUE_SETTINGS_VIEWS_SETTINGS,
   "Réglages"
   )
MSG_HASH(
   MENU_ENUM_SUBLABEL_SETTINGS_VIEWS_SETTINGS,
   "Afficher ou masquer des éléments dans l'écran des réglages."
   )
MSG_HASH(
   MENU_ENUM_LABEL_VALUE_MENU_SHOW_LOAD_CORE,
   "Afficher 'Charger un cœur'"
   )
MSG_HASH(
   MENU_ENUM_SUBLABEL_MENU_SHOW_LOAD_CORE,
   "Afficher/masquer l'option 'Charger un cœur'."
   )
MSG_HASH(
   MENU_ENUM_LABEL_VALUE_MENU_SHOW_LOAD_CONTENT,
   "Afficher 'Charger du contenu'"
   )
MSG_HASH(
   MENU_ENUM_SUBLABEL_MENU_SHOW_LOAD_CONTENT,
   "Afficher/masquer l'option 'Charger du contenu'."
   )
MSG_HASH(
   MENU_ENUM_LABEL_VALUE_MENU_SHOW_LOAD_DISC,
   "Afficher 'Charger un disque'"
   )
MSG_HASH(
   MENU_ENUM_SUBLABEL_MENU_SHOW_LOAD_DISC,
   "Afficher/masquer l'option 'Charger un disque'."
   )
MSG_HASH(
   MENU_ENUM_LABEL_VALUE_MENU_SHOW_DUMP_DISC,
   "Afficher 'Importer un disque'"
   )
MSG_HASH(
   MENU_ENUM_SUBLABEL_MENU_SHOW_DUMP_DISC,
   "Afficher/masquer l'option 'Importer un disque'."
   )
MSG_HASH(
   MENU_ENUM_LABEL_VALUE_MENU_SHOW_ONLINE_UPDATER,
   "Afficher 'Mise à jour en ligne'"
   )
MSG_HASH(
   MENU_ENUM_SUBLABEL_MENU_SHOW_ONLINE_UPDATER,
   "Afficher/masquer l'option 'Mise à jour en ligne'."
   )
MSG_HASH(
   MENU_ENUM_LABEL_VALUE_MENU_SHOW_CORE_UPDATER,
   "Afficher la mise à jour des cœurs"
   )
MSG_HASH(
   MENU_ENUM_SUBLABEL_MENU_SHOW_CORE_UPDATER,
   "Afficher/masquer la possibilité de mettre à jour les cœurs (et les fichiers d'informations des cœurs)."
   )
MSG_HASH(
   MENU_ENUM_LABEL_VALUE_MENU_SHOW_LEGACY_THUMBNAIL_UPDATER,
   "Afficher l'ancienne méthode de mise à jour des miniatures."
   )
MSG_HASH(
   MENU_ENUM_SUBLABEL_MENU_SHOW_LEGACY_THUMBNAIL_UPDATER,
   "Afficher/masquer l'ancienne méthode procédant par téléchargement de packs de miniatures par systèmes entiers."
   )
MSG_HASH(
   MENU_ENUM_LABEL_VALUE_MENU_SHOW_INFORMATION,
   "Afficher 'Informations'"
   )
MSG_HASH(
   MENU_ENUM_SUBLABEL_MENU_SHOW_INFORMATION,
   "Afficher/masquer l'option 'Informations'."
   )
MSG_HASH(
   MENU_ENUM_LABEL_VALUE_MENU_SHOW_CONFIGURATIONS,
   "Afficher 'Fichiers de configuration'"
   )
MSG_HASH(
   MENU_ENUM_SUBLABEL_MENU_SHOW_CONFIGURATIONS,
   "Afficher/masquer l'option 'Fichiers de configuration'."
   )
MSG_HASH(
   MENU_ENUM_LABEL_VALUE_MENU_SHOW_HELP,
   "Afficher 'Aide'"
   )
MSG_HASH(
   MENU_ENUM_SUBLABEL_MENU_SHOW_HELP,
   "Afficher/masquer l'option 'Aide'."
   )
MSG_HASH(
   MENU_ENUM_LABEL_VALUE_MENU_SHOW_QUIT_RETROARCH,
   "Afficher 'Quitter RetroArch'"
   )
MSG_HASH(
   MENU_ENUM_SUBLABEL_MENU_SHOW_QUIT_RETROARCH,
   "Afficher/masquer l'option 'Quitter RetroArch'."
   )
MSG_HASH(
   MENU_ENUM_LABEL_VALUE_MENU_SHOW_RESTART_RETROARCH,
   "Afficher 'Redémarrer RetroArch'"
   )
MSG_HASH(
   MENU_ENUM_SUBLABEL_MENU_SHOW_RESTART_RETROARCH,
   "Afficher/masquer l'option 'Redémarrer RetroArch'."
   )
MSG_HASH(
   MENU_ENUM_LABEL_VALUE_CONTENT_SHOW_SETTINGS,
   "Afficher 'Réglages'"
   )
MSG_HASH(
   MENU_ENUM_SUBLABEL_CONTENT_SHOW_SETTINGS,
   "Affiche l'onglet des réglages dans le menu principal."
   )
MSG_HASH(
   MENU_ENUM_LABEL_VALUE_CONTENT_SHOW_SETTINGS_PASSWORD,
   "Définir le mot de passe pour l'activation de l'onglet Réglages"
   )
MSG_HASH(
   MENU_ENUM_SUBLABEL_CONTENT_SHOW_SETTINGS_PASSWORD,
   "La saisie d'un mot de passe en masquant l'onglet des paramètres permet de le restaurer ultérieurement, en accédant à l'onglet Menu principal, en sélectionnant Activer l'onglet des réglages et en entrant le mot de passe."
   )
MSG_HASH(
   MENU_ENUM_LABEL_VALUE_CONTENT_SHOW_FAVORITES,
   "Afficher 'Favoris'"
   )
MSG_HASH(
   MENU_ENUM_SUBLABEL_CONTENT_SHOW_FAVORITES,
   "Affiche l'onglet des favoris dans le menu principal."
   )
MSG_HASH(
   MENU_ENUM_LABEL_VALUE_CONTENT_SHOW_IMAGES,
   "Afficher 'Images'"
   )
MSG_HASH(
   MENU_ENUM_SUBLABEL_CONTENT_SHOW_IMAGES,
   "Affiche l'onglet des images dans le menu principal."
   )
MSG_HASH(
   MENU_ENUM_LABEL_VALUE_CONTENT_SHOW_MUSIC,
   "Afficher 'Musique'"
   )
MSG_HASH(
   MENU_ENUM_SUBLABEL_CONTENT_SHOW_MUSIC,
   "Affiche l'onglet de la musique dans le menu principal."
   )
MSG_HASH(
   MENU_ENUM_LABEL_VALUE_CONTENT_SHOW_VIDEO,
   "Afficher 'Vidéo'"
   )
MSG_HASH(
   MENU_ENUM_SUBLABEL_CONTENT_SHOW_VIDEO,
   "Affiche l'onglet des vidéos dans le menu principal."
   )
MSG_HASH(
   MENU_ENUM_LABEL_VALUE_CONTENT_SHOW_NETPLAY,
   "Afficher 'Jeu en réseau'"
   )
MSG_HASH(
   MENU_ENUM_SUBLABEL_CONTENT_SHOW_NETPLAY,
   "Affiche l'onglet de jeu en réseau dans le menu principal."
   )
MSG_HASH(
   MENU_ENUM_LABEL_VALUE_CONTENT_SHOW_HISTORY,
   "Afficher 'Historique'"
   )
MSG_HASH(
   MENU_ENUM_SUBLABEL_CONTENT_SHOW_HISTORY,
   "Affiche l'onglet d'historique récent dans le menu principal."
   )
MSG_HASH(
   MENU_ENUM_LABEL_VALUE_CONTENT_SHOW_ADD,
   "Afficher 'Importer du contenu'"
   )
MSG_HASH(
   MENU_ENUM_SUBLABEL_CONTENT_SHOW_ADD,
   "Affiche l'onglet d'importation de contenu dans le menu principal."
   )
MSG_HASH(
   MENU_ENUM_LABEL_VALUE_CONTENT_SHOW_PLAYLISTS,
   "Afficher les listes de lecture"
   )
MSG_HASH(
   MENU_ENUM_SUBLABEL_CONTENT_SHOW_PLAYLISTS,
   "Affiche les onglets des listes de lecture dans le menu principal."
   )
MSG_HASH(
   MENU_ENUM_LABEL_VALUE_TIMEDATE_ENABLE,
   "Afficher la date/l'heure"
   )
MSG_HASH(
   MENU_ENUM_SUBLABEL_TIMEDATE_ENABLE,
   "Affiche la date et/ou l'heure locale dans le menu."
   )
MSG_HASH(
   MENU_ENUM_LABEL_VALUE_TIMEDATE_STYLE,
   "Style d'affichage de la date/l'heure "
   )
MSG_HASH(
   MENU_ENUM_SUBLABEL_TIMEDATE_STYLE,
   "Change le style dans lequel la date et/ou l'heure sont affichées dans le menu."
   )
MSG_HASH(
   MENU_ENUM_LABEL_VALUE_BATTERY_LEVEL_ENABLE,
   "Afficher le niveau de la batterie"
   )
MSG_HASH(
   MENU_ENUM_SUBLABEL_BATTERY_LEVEL_ENABLE,
   "Affiche le niveau actuel de la batterie dans le menu."
   )
MSG_HASH(
   MENU_ENUM_LABEL_VALUE_CORE_ENABLE,
   "Afficher le nom du cœur"
   )
MSG_HASH(
   MENU_ENUM_SUBLABEL_CORE_ENABLE,
   "Affiche le nom du cœur actuel dans le menu."
   )
MSG_HASH(
   MENU_ENUM_LABEL_VALUE_MENU_SHOW_SUBLABELS,
   "Afficher la description des éléments dans le menu"
   )
MSG_HASH(
   MENU_ENUM_SUBLABEL_MENU_SHOW_SUBLABELS,
   "Affiche des informations supplémentaires pour l'entrée actuellement sélectionnée dans le menu."
   )
MSG_HASH( /* FIXME Not RGUI specific */
   MENU_ENUM_LABEL_VALUE_RGUI_SHOW_START_SCREEN,
   "Afficher l'écran de configuration initiale"
   )
MSG_HASH( /* FIXME Not RGUI specific */
   MENU_ENUM_SUBLABEL_RGUI_SHOW_START_SCREEN,
   "Affiche à nouveau l'écran de configuration initiale dans le menu au prochain lancement. Cette option est automatiquement désactivée après le premier démarrage du programme."
   )

/* Settings > User Interface > Views > Quick Menu */

MSG_HASH(
   MENU_ENUM_LABEL_VALUE_QUICK_MENU_SHOW_RESUME_CONTENT,
   "Afficher 'Reprendre le contenu'"
   )
MSG_HASH(
   MENU_ENUM_SUBLABEL_QUICK_MENU_SHOW_RESUME_CONTENT,
   "Afficher/masquer l'option 'Reprendre le contenu'."
   )
MSG_HASH(
   MENU_ENUM_LABEL_VALUE_QUICK_MENU_SHOW_RESTART_CONTENT,
   "Afficher 'Redémarrer le contenu'"
   )
MSG_HASH(
   MENU_ENUM_SUBLABEL_QUICK_MENU_SHOW_RESTART_CONTENT,
   "Afficher/masquer l'option 'Redémarrer le contenu'."
   )
MSG_HASH(
   MENU_ENUM_LABEL_VALUE_QUICK_MENU_SHOW_CLOSE_CONTENT,
   "Afficher 'Fermer le contenu'"
   )
MSG_HASH(
   MENU_ENUM_SUBLABEL_QUICK_MENU_SHOW_CLOSE_CONTENT,
   "Afficher/masquer l'option 'Fermer le contenu'."
   )
MSG_HASH(
   MENU_ENUM_LABEL_VALUE_QUICK_MENU_SHOW_TAKE_SCREENSHOT,
   "Afficher 'Capturer l'écran'"
   )
MSG_HASH(
   MENU_ENUM_SUBLABEL_QUICK_MENU_SHOW_TAKE_SCREENSHOT,
   "Afficher/masquer l'option 'Capturer l'écran'."
   )
MSG_HASH(
   MENU_ENUM_LABEL_VALUE_QUICK_MENU_SHOW_SAVE_LOAD_STATE,
   "Afficher le chargement/l'enregistrement des sauvegardes instantanées"
   )
MSG_HASH(
   MENU_ENUM_SUBLABEL_QUICK_MENU_SHOW_SAVE_LOAD_STATE,
   "Afficher/masquer les options pour charger/enregistrer une sauvegarde instantanée."
   )
MSG_HASH(
   MENU_ENUM_LABEL_VALUE_QUICK_MENU_SHOW_UNDO_SAVE_LOAD_STATE,
   "Afficher l'annulation du chargement/de l'enregistrement des sauvegardes instantanées"
   )
MSG_HASH(
   MENU_ENUM_SUBLABEL_QUICK_MENU_SHOW_UNDO_SAVE_LOAD_STATE,
   "Afficher/masquer les options pour annuler le chargement/l'enregistrement d'une sauvegarde instantanée."
   )
MSG_HASH(
   MENU_ENUM_LABEL_VALUE_QUICK_MENU_SHOW_ADD_TO_FAVORITES,
   "Afficher 'Ajouter aux favoris'"
   )
MSG_HASH(
   MENU_ENUM_SUBLABEL_QUICK_MENU_SHOW_ADD_TO_FAVORITES,
   "Afficher/masquer l'option 'Ajouter aux favoris'."
   )
MSG_HASH(
   MENU_ENUM_LABEL_VALUE_QUICK_MENU_SHOW_START_RECORDING,
   "Afficher 'Lancer l'enregistrement'"
   )
MSG_HASH(
   MENU_ENUM_SUBLABEL_QUICK_MENU_SHOW_START_RECORDING,
   "Afficher/masquer l'option 'Lancer l'enregistrement'."
   )
MSG_HASH(
   MENU_ENUM_LABEL_VALUE_QUICK_MENU_SHOW_START_STREAMING,
   "Afficher 'Lancer le streaming'"
   )
MSG_HASH(
   MENU_ENUM_SUBLABEL_QUICK_MENU_SHOW_START_STREAMING,
   "Afficher/masquer l'option 'Lancer le streaming'."
   )
MSG_HASH(
   MENU_ENUM_LABEL_VALUE_QUICK_MENU_SHOW_SET_CORE_ASSOCIATION,
   "Afficher 'Associer au cœur'"
   )
MSG_HASH(
   MENU_ENUM_SUBLABEL_QUICK_MENU_SHOW_SET_CORE_ASSOCIATION,
   "Afficher/masquer l'option 'Associer au cœur'."
   )
MSG_HASH(
   MENU_ENUM_LABEL_VALUE_QUICK_MENU_SHOW_RESET_CORE_ASSOCIATION,
   "Afficher 'Réinitialiser l'association au cœur'"
   )
MSG_HASH(
   MENU_ENUM_SUBLABEL_QUICK_MENU_SHOW_RESET_CORE_ASSOCIATION,
   "Afficher/masquer l'option 'Réinitialiser l'association au cœur'."
   )
MSG_HASH(
   MENU_ENUM_LABEL_VALUE_QUICK_MENU_SHOW_OPTIONS,
   "Afficher 'Options'"
   )
MSG_HASH(
   MENU_ENUM_SUBLABEL_QUICK_MENU_SHOW_OPTIONS,
   "Afficher/masquer l'option 'Options'."
   )
MSG_HASH(
   MENU_ENUM_LABEL_VALUE_QUICK_MENU_SHOW_CONTROLS,
   "Afficher 'Contrôles'"
   )
MSG_HASH(
   MENU_ENUM_SUBLABEL_QUICK_MENU_SHOW_CONTROLS,
   "Afficher/masquer l'option 'Contrôles'."
   )
MSG_HASH(
   MENU_ENUM_LABEL_VALUE_QUICK_MENU_SHOW_CHEATS,
   "Afficher 'Cheats'"
   )
MSG_HASH(
   MENU_ENUM_SUBLABEL_QUICK_MENU_SHOW_CHEATS,
   "Afficher/masquer l'option 'Cheats'."
   )
MSG_HASH(
   MENU_ENUM_LABEL_VALUE_QUICK_MENU_SHOW_SHADERS,
   "Afficher 'Shaders'"
   )
MSG_HASH(
   MENU_ENUM_SUBLABEL_QUICK_MENU_SHOW_SHADERS,
   "Afficher/masquer l'option 'Shaders'."
   )
MSG_HASH(
   MENU_ENUM_LABEL_VALUE_CONTENT_SHOW_REWIND,
   "Afficher les réglages de rembobinage"
   )
MSG_HASH(
   MENU_ENUM_SUBLABEL_CONTENT_SHOW_REWIND,
   "Afficher/masquer les options de rembobinage."
   )
MSG_HASH(
   MENU_ENUM_SUBLABEL_CONTENT_SHOW_LATENCY,
   "Afficher/masquer les options de latence."
   )
MSG_HASH(
   MENU_ENUM_LABEL_VALUE_CONTENT_SHOW_LATENCY,
   "Afficher les réglages de latence"
   )
MSG_HASH(
   MENU_ENUM_SUBLABEL_CONTENT_SHOW_OVERLAYS,
   "Afficher/masquer les options de surimpression."
   )
MSG_HASH(
   MENU_ENUM_LABEL_VALUE_CONTENT_SHOW_OVERLAYS,
   "Afficher les réglages de surimpression"
   )
MSG_HASH(
   MENU_ENUM_LABEL_VALUE_CONTENT_SHOW_VIDEO_LAYOUT,
   "Afficher les réglages de disposition d'affichage"
   )
MSG_HASH(
   MENU_ENUM_SUBLABEL_CONTENT_SHOW_VIDEO_LAYOUT,
   "Afficher/masquer les options de disposition d'affichage."
   )
MSG_HASH(
   MENU_ENUM_LABEL_VALUE_QUICK_MENU_SHOW_SAVE_CORE_OVERRIDES,
   "Afficher la sauvegarde du remplacement de configuration pour le cœur"
   )
MSG_HASH(
   MENU_ENUM_SUBLABEL_QUICK_MENU_SHOW_SAVE_CORE_OVERRIDES,
   "Afficher/masquer l'option 'Sauvegarder le remplacement de configuration pour le cœur'."
   )
MSG_HASH(
   MENU_ENUM_LABEL_VALUE_QUICK_MENU_SHOW_SAVE_GAME_OVERRIDES,
   "Afficher la sauvegarde du remplacement de configuration pour le jeu"
   )
MSG_HASH(
   MENU_ENUM_SUBLABEL_QUICK_MENU_SHOW_SAVE_GAME_OVERRIDES,
   "Afficher/masquer l'option 'Sauvegarder le remplacement de configuration pour le jeu'."
   )
MSG_HASH(
   MENU_ENUM_LABEL_VALUE_QUICK_MENU_SHOW_INFORMATION,
   "Afficher 'Informations'"
   )
MSG_HASH(
   MENU_ENUM_SUBLABEL_QUICK_MENU_SHOW_INFORMATION,
   "Afficher/masquer l'option 'Informations'."
   )
MSG_HASH(
   MENU_ENUM_LABEL_VALUE_QUICK_MENU_SHOW_DOWNLOAD_THUMBNAILS,
   "Afficher 'Télécharger les miniatures'"
   )
MSG_HASH(
   MENU_ENUM_SUBLABEL_QUICK_MENU_SHOW_DOWNLOAD_THUMBNAILS,
   "Afficher/masquer l'option 'Télécharger les miniatures'."
   )

/* Settings > User Interface > Views > Settings */

MSG_HASH(
   MENU_ENUM_LABEL_VALUE_SETTINGS_SHOW_DRIVERS,
   "Afficher 'Pilotes'"
   )
MSG_HASH(
   MENU_ENUM_SUBLABEL_SETTINGS_SHOW_DRIVERS,
   "Afficher ou masquer 'Pilotes' dans l'écran des réglages."
   )
MSG_HASH(
   MENU_ENUM_LABEL_VALUE_SETTINGS_SHOW_VIDEO,
   "Afficher 'Vidéo'"
   )
MSG_HASH(
   MENU_ENUM_SUBLABEL_SETTINGS_SHOW_VIDEO,
   "Afficher ou masquer 'Vidéo' dans l'écran des réglages."
   )
MSG_HASH(
   MENU_ENUM_LABEL_VALUE_SETTINGS_SHOW_AUDIO,
   "Afficher 'Audio'"
   )
MSG_HASH(
   MENU_ENUM_SUBLABEL_SETTINGS_SHOW_AUDIO,
   "Afficher ou masquer 'Audio' dans l'écran des réglages."
   )
MSG_HASH(
   MENU_ENUM_LABEL_VALUE_SETTINGS_SHOW_INPUT,
   "Afficher 'Entrées'"
   )
MSG_HASH(
   MENU_ENUM_SUBLABEL_SETTINGS_SHOW_INPUT,
   "Afficher ou masquer 'Entrées' dans l'écran des réglages."
   )
MSG_HASH(
   MENU_ENUM_LABEL_VALUE_SETTINGS_SHOW_LATENCY,
   "Afficher 'Latence'"
   )
MSG_HASH(
   MENU_ENUM_SUBLABEL_SETTINGS_SHOW_LATENCY,
   "Afficher ou masquer 'Latence' dans l'écran des réglages."
   )
MSG_HASH(
   MENU_ENUM_LABEL_VALUE_SETTINGS_SHOW_CORE,
   "Afficher 'Cœurs'"
   )
MSG_HASH(
   MENU_ENUM_SUBLABEL_SETTINGS_SHOW_CORE,
   "Afficher ou masquer 'Cœurs' dans l'écran des réglages."
   )
MSG_HASH(
   MENU_ENUM_LABEL_VALUE_SETTINGS_SHOW_CONFIGURATION,
   "Afficher 'Configuration'"
   )
MSG_HASH(
   MENU_ENUM_SUBLABEL_SETTINGS_SHOW_CONFIGURATION,
   "Afficher ou masquer 'Configuration' dans l'écran des réglages."
   )
MSG_HASH(
   MENU_ENUM_LABEL_VALUE_SETTINGS_SHOW_SAVING,
   "Afficher 'Sauvegarde'"
   )
MSG_HASH(
   MENU_ENUM_SUBLABEL_SETTINGS_SHOW_SAVING,
   "Afficher ou masquer 'Sauvegarde' dans l'écran des réglages."
   )
MSG_HASH(
   MENU_ENUM_LABEL_VALUE_SETTINGS_SHOW_LOGGING,
   "Afficher 'Journalisation'"
   )
MSG_HASH(
   MENU_ENUM_SUBLABEL_SETTINGS_SHOW_LOGGING,
   "Afficher ou masquer 'Journalisation' dans l'écran des réglages."
   )
MSG_HASH(
   MENU_ENUM_LABEL_VALUE_SETTINGS_SHOW_FRAME_THROTTLE,
   "Afficher 'Limiteur d'images/s'"
   )
MSG_HASH(
   MENU_ENUM_SUBLABEL_SETTINGS_SHOW_FRAME_THROTTLE,
   "Afficher ou masquer 'Limiteur d'images/s' dans l'écran des réglages."
   )
MSG_HASH(
   MENU_ENUM_LABEL_VALUE_SETTINGS_SHOW_RECORDING,
   "Afficher 'Enregistrement'"
   )
MSG_HASH(
   MENU_ENUM_SUBLABEL_SETTINGS_SHOW_RECORDING,
   "Afficher ou masquer 'Enregistrement' dans l'écran des réglages."
   )
MSG_HASH(
   MENU_ENUM_LABEL_VALUE_SETTINGS_SHOW_ONSCREEN_DISPLAY,
   "Afficher 'Affichage à l'écran'"
   )
MSG_HASH(
   MENU_ENUM_SUBLABEL_SETTINGS_SHOW_ONSCREEN_DISPLAY,
   "Afficher ou masquer 'Affichage à l'écran' dans l'écran des réglages."
   )
MSG_HASH(
   MENU_ENUM_LABEL_VALUE_SETTINGS_SHOW_USER_INTERFACE,
   "Afficher 'Interface utilisateur'"
   )
MSG_HASH(
   MENU_ENUM_SUBLABEL_SETTINGS_SHOW_USER_INTERFACE,
   "Afficher ou masquer 'Interface utilisateur' dans l'écran des réglages."
   )
MSG_HASH(
   MENU_ENUM_LABEL_VALUE_SETTINGS_SHOW_AI_SERVICE,
   "Afficher 'Service AI'"
   )
MSG_HASH(
   MENU_ENUM_SUBLABEL_SETTINGS_SHOW_AI_SERVICE,
   "Afficher ou masquer 'Service AI' dans l'écran des réglages."
   )
MSG_HASH(
   MENU_ENUM_LABEL_VALUE_SETTINGS_SHOW_POWER_MANAGEMENT,
   "Afficher 'Gestion de l'alimentation'"
   )
MSG_HASH(
   MENU_ENUM_SUBLABEL_SETTINGS_SHOW_POWER_MANAGEMENT,
   "Afficher ou masquer 'Gestion de l'alimentation' dans l'écran des réglages."
   )
MSG_HASH(
   MENU_ENUM_LABEL_VALUE_SETTINGS_SHOW_ACHIEVEMENTS,
   "Afficher 'Succès'"
   )
MSG_HASH(
   MENU_ENUM_SUBLABEL_SETTINGS_SHOW_ACHIEVEMENTS,
   "Afficher ou masquer 'Succès' dans l'écran des réglages."
   )
MSG_HASH(
   MENU_ENUM_LABEL_VALUE_SETTINGS_SHOW_NETWORK,
   "Afficher 'Réseau'"
   )
MSG_HASH(
   MENU_ENUM_SUBLABEL_SETTINGS_SHOW_NETWORK,
   "Afficher ou masquer 'Réseau' dans l'écran des réglages."
   )
MSG_HASH(
   MENU_ENUM_LABEL_VALUE_SETTINGS_SHOW_PLAYLISTS,
   "Afficher 'Listes de lecture'"
   )
MSG_HASH(
   MENU_ENUM_SUBLABEL_SETTINGS_SHOW_PLAYLISTS,
   "Afficher ou masquer 'Listes de lecture' dans l'écran des réglages."
   )
MSG_HASH(
   MENU_ENUM_LABEL_VALUE_SETTINGS_SHOW_USER,
   "Afficher 'Utilisateur'"
   )
MSG_HASH(
   MENU_ENUM_SUBLABEL_SETTINGS_SHOW_USER,
   "Afficher ou masquer 'Utilisateur' dans l'écran des réglages."
   )
MSG_HASH(
   MENU_ENUM_LABEL_VALUE_SETTINGS_SHOW_DIRECTORY,
   "Afficher 'Dossiers'"
   )
MSG_HASH(
   MENU_ENUM_SUBLABEL_SETTINGS_SHOW_DIRECTORY,
   "Afficher ou masquer 'Dossiers' dans l'écran des réglages."
   )

/* Settings > User Interface > Appearance */

MSG_HASH(
   MENU_ENUM_LABEL_VALUE_MENU_SCALE_FACTOR,
   "Facteur de mise à l'échelle du menu"
   )
MSG_HASH(
   MENU_ENUM_SUBLABEL_MENU_SCALE_FACTOR,
   "Applique un facteur de mise à l'échelle global lors de l'affichage du menu. Peut être utile pour augmenter ou réduire la taille de l'interface utilisateur."
   )
MSG_HASH(
   MENU_ENUM_LABEL_VALUE_MENU_WALLPAPER,
   "Arrière-plan "
   )
MSG_HASH(
   MENU_ENUM_SUBLABEL_MENU_WALLPAPER,
   "Sélectionner une image à définir comme fond d'écran du menu."
   )
MSG_HASH(
   MENU_ENUM_LABEL_VALUE_MENU_WALLPAPER_OPACITY,
   "Opacité de l'arrière-plan "
   )
MSG_HASH(
   MENU_ENUM_SUBLABEL_MENU_WALLPAPER_OPACITY,
   "Modifier l'opacité du fond d'écran."
   )
MSG_HASH(
   MENU_ENUM_LABEL_VALUE_MENU_FRAMEBUFFER_OPACITY,
   "Opacité de l'image en mémoire (Frame Buffer) "
   )
MSG_HASH(
   MENU_ENUM_SUBLABEL_MENU_FRAMEBUFFER_OPACITY,
   "Modifier l'opacité de l'image en mémoire (Frame Buffer)."
   )
MSG_HASH(
   MENU_ENUM_LABEL_VALUE_MENU_USE_PREFERRED_SYSTEM_COLOR_THEME,
   "Utiliser le thème de couleur préféré du système"
   )
MSG_HASH(
   MENU_ENUM_SUBLABEL_MENU_USE_PREFERRED_SYSTEM_COLOR_THEME,
   "Utilisez le thème de couleur de votre système d'exploitation (le cas échéant) - remplace les réglages du thème."
   )
MSG_HASH(
   MENU_ENUM_LABEL_VALUE_THUMBNAILS,
   "Miniatures"
   )
MSG_HASH(
   MENU_ENUM_SUBLABEL_THUMBNAILS,
   "Type de miniatures à afficher."
   )
MSG_HASH(
   MENU_ENUM_LABEL_VALUE_MENU_THUMBNAIL_UPSCALE_THRESHOLD,
   "Seuil de l'agrandissement des miniatures"
   )
MSG_HASH(
   MENU_ENUM_SUBLABEL_MENU_THUMBNAIL_UPSCALE_THRESHOLD,
   "Agrandit automatiquement les miniatures à une largeur/hauteur inférieure à la valeur spécifiée. Améliore la qualité de l'image. A un impact modéré sur les performances."
   )
MSG_HASH(
   MENU_ENUM_LABEL_VALUE_MENU_TICKER_TYPE,
   "Animation du défilement de texte"
   )
MSG_HASH(
   MENU_ENUM_SUBLABEL_MENU_TICKER_TYPE,
   "Selectionne la méthode de défilement horizontal utilisée pour l'affichage du texte trop long dans le menu."
   )
MSG_HASH(
   MENU_ENUM_LABEL_VALUE_MENU_TICKER_SPEED,
   "Vitesse de défilement du texte "
   )
MSG_HASH(
   MENU_ENUM_SUBLABEL_MENU_TICKER_SPEED,
   "Vitesse de l'animation pour l'affichage de texte trop long dans le menu."
   )
MSG_HASH(
   MENU_ENUM_LABEL_VALUE_MENU_TICKER_SMOOTH,
   "Animation du défilement de texte"
   )
MSG_HASH(
   MENU_ENUM_SUBLABEL_MENU_TICKER_SMOOTH,
   "Utiliser une animation lisse pour l'affichage de texte trop long dans le menu. A un faible impact sur les performances."
   )

/* Settings > AI Service */

MSG_HASH(
   MENU_ENUM_LABEL_VALUE_AI_SERVICE_MODE,
   "Sortie du service IA"
   )
MSG_HASH(
   MENU_ENUM_SUBLABEL_AI_SERVICE_MODE,
   "Afficher la traduction en tant que surimpression de texte (mode image), ou lue en tant que Text-To-Speech (mode parole)"
   )
MSG_HASH(
   MENU_ENUM_LABEL_VALUE_AI_SERVICE_URL,
   "URL du service IA"
   )
MSG_HASH(
   MENU_ENUM_SUBLABEL_AI_SERVICE_URL,
   "Une URL http:// pointant vers le service de traduction à utiliser."
   )
MSG_HASH(
   MENU_ENUM_LABEL_VALUE_AI_SERVICE_ENABLE,
   "Service IA activé"
   )
MSG_HASH(
   MENU_ENUM_SUBLABEL_AI_SERVICE_ENABLE,
   "Active le lancement du service IA lorsque la touche de raccourci Service AI est pressée."
   )
MSG_HASH(
   MENU_ENUM_LABEL_VALUE_AI_SERVICE_PAUSE,
   "Mettre en pause pour le Service IA"
   )
MSG_HASH(
   MENU_ENUM_SUBLABEL_AI_SERVICE_PAUSE,
   "Met le cœur en pause lorsque l'écran est traduit."
   )
MSG_HASH(
   MENU_ENUM_LABEL_VALUE_AI_SERVICE_SOURCE_LANG,
   "Langue source"
   )
MSG_HASH(
   MENU_ENUM_SUBLABEL_AI_SERVICE_SOURCE_LANG,
   "Langue à partir de laquelle le service traduira. Si réglé sur 'Peu importe', il tentera de détecter automatiquement la langue. Définir une langue spécifique rendra la traduction plus précise."
   )
MSG_HASH(
   MENU_ENUM_LABEL_VALUE_AI_SERVICE_TARGET_LANG,
   "Langue cible"
   )
MSG_HASH(
   MENU_ENUM_SUBLABEL_AI_SERVICE_TARGET_LANG,
   "Langue vers laquelle le service traduira. Si réglé sur 'Peu importe', l'anglais sera choisi par défaut."
   )

/* Settings > Accessibility */

MSG_HASH(
   MENU_ENUM_LABEL_VALUE_ACCESSIBILITY_ENABLED,
   "Accessibilité activée"
   )
MSG_HASH(
   MENU_ENUM_SUBLABEL_ACCESSIBILITY_ENABLED,
   "Activer/désactiver le narrateur d'accessibilité pour la navigation dans le menu"
   )
MSG_HASH(
   MENU_ENUM_LABEL_VALUE_ACCESSIBILITY_NARRATOR_SPEECH_SPEED,
   "Débit vocal du narrateur"
   )
MSG_HASH(
   MENU_ENUM_SUBLABEL_ACCESSIBILITY_NARRATOR_SPEECH_SPEED,
   "Définir le débit vocal pour le narrateur, de rapide à lent"
   )

/* Settings > Power Management */

/* Settings > Achievements */

MSG_HASH(
   MENU_ENUM_LABEL_VALUE_CHEEVOS_ENABLE,
   "Succès"
   )
MSG_HASH(
   MENU_ENUM_SUBLABEL_CHEEVOS_ENABLE,
   "Rivalisez pour gagner des succès sur mesure dans des jeux rétro.\n"
   "Pour plus d'informations, veuillez visiter http://retroachievements.org"
   )
MSG_HASH(
   MENU_ENUM_LABEL_VALUE_CHEEVOS_HARDCORE_MODE_ENABLE,
   "Mode Hardcore"
   )
MSG_HASH(
   MENU_ENUM_SUBLABEL_CHEEVOS_HARDCORE_MODE_ENABLE,
   "Double le nombre de points gagnés.\n"
   "Désactive les sauvegardes instantanées, les cheats, le rembobinage, la mise en pause et le ralenti pour tous les jeux.\n"
   "Cette option redémarrera votre jeu."
   )
MSG_HASH(
   MENU_ENUM_LABEL_VALUE_CHEEVOS_LEADERBOARDS_ENABLE,
   "Classements"
   )
MSG_HASH(
   MENU_ENUM_SUBLABEL_CHEEVOS_LEADERBOARDS_ENABLE,
   "Classements spécifiques au jeu.\n"
   "N'a aucun effet si le mode Hardcore est désactivé."
   )
MSG_HASH(
   MENU_ENUM_LABEL_VALUE_CHEEVOS_RICHPRESENCE_ENABLE,
   "Présence enrichie"
   )
MSG_HASH(
   MENU_ENUM_SUBLABEL_CHEEVOS_RICHPRESENCE_ENABLE,
   "Envoie les détails sur l'état de jeu au site web des RetroSuccès (RetroAchievements)."
   )
MSG_HASH(
   MENU_ENUM_LABEL_VALUE_CHEEVOS_BADGES_ENABLE,
   "Badges de succès"
   )
MSG_HASH(
   MENU_ENUM_SUBLABEL_CHEEVOS_BADGES_ENABLE,
   "Affiche les badges dans la liste des succès."
   )
MSG_HASH(
   MENU_ENUM_LABEL_VALUE_CHEEVOS_TEST_UNOFFICIAL,
   "Tester les succès non-officiels"
   )
MSG_HASH(
   MENU_ENUM_SUBLABEL_CHEEVOS_TEST_UNOFFICIAL,
   "Utiliser des succès non officiels et/ou fonctionnalités bêta à des fins de test."
   )
MSG_HASH(
   MENU_ENUM_LABEL_VALUE_CHEEVOS_VERBOSE_ENABLE,
   "Mode verbeux"
   )
MSG_HASH(
   MENU_ENUM_SUBLABEL_CHEEVOS_VERBOSE_ENABLE,
   "Affiche plus d'informations dans les notifications."
   )
MSG_HASH(
   MENU_ENUM_LABEL_VALUE_CHEEVOS_AUTO_SCREENSHOT,
   "Capture d'écran automatique"
   )
MSG_HASH(
   MENU_ENUM_SUBLABEL_CHEEVOS_AUTO_SCREENSHOT,
   "Prendre automatiquement une capture d'écran lorsqu'un succès est débloqué."
   )
MSG_HASH(
   MENU_ENUM_LABEL_VALUE_CHEEVOS_START_ACTIVE,
   "Activer au démarrage"
   )
MSG_HASH(
   MENU_ENUM_SUBLABEL_CHEEVOS_START_ACTIVE,
   "Démarrer la session avec tous les succès actifs (les succès précédemment débloqués inclus)."
   )

/* Settings > Network */

MSG_HASH(
   MENU_ENUM_LABEL_VALUE_NETPLAY_PUBLIC_ANNOUNCE,
   "Annoncer le jeu en réseau publiquement"
   )
MSG_HASH(
   MENU_ENUM_SUBLABEL_NETPLAY_PUBLIC_ANNOUNCE,
   "Détermine s'il faut annoncer les sessions de jeu en réseau publiquement. Si cette option est désactivée, les clients doivent se connecter manuellement plutôt que d'utiliser le salon public."
   )
MSG_HASH(
   MENU_ENUM_LABEL_VALUE_NETPLAY_USE_MITM_SERVER,
   "Utiliser un serveur relais"
   )
MSG_HASH(
   MENU_ENUM_SUBLABEL_NETPLAY_USE_MITM_SERVER,
   "Transférer les connexions de jeu en réseau via un serveur intermédiaire. Utile si l'hôte est derrière un pare-feu ou a des problèmes de NAT/UPnP."
   )
MSG_HASH(
   MENU_ENUM_LABEL_VALUE_NETPLAY_MITM_SERVER,
   "Emplacement du serveur relais"
   )
MSG_HASH(
   MENU_ENUM_SUBLABEL_NETPLAY_MITM_SERVER,
   "Choisissez un serveur de relais spécifique à utiliser. Les zones géographiques plus proches ont tendance à avoir une latence plus faible."
   )
MSG_HASH(
   MENU_ENUM_LABEL_VALUE_NETPLAY_IP_ADDRESS,
   "Adresse du serveur "
   )
MSG_HASH(
   MENU_ENUM_SUBLABEL_NETPLAY_IP_ADDRESS,
   "Adresse de l'hôte auquel se connecter."
   )
MSG_HASH(
   MENU_ENUM_LABEL_VALUE_NETPLAY_TCP_UDP_PORT,
   "Port TCP du jeu en réseau "
   )
MSG_HASH(
   MENU_ENUM_SUBLABEL_NETPLAY_TCP_UDP_PORT,
   "Port de l'adresse IP de l'hôte. Peut être un port TCP ou UDP."
   )
MSG_HASH(
   MENU_ENUM_LABEL_VALUE_NETPLAY_PASSWORD,
   "Mot de passe du serveur "
   )
MSG_HASH(
   MENU_ENUM_SUBLABEL_NETPLAY_PASSWORD,
   "Mot de passe pour se connecter à l'hôte de jeu en réseau. Utilisé uniquement en mode hôte."
   )
MSG_HASH(
   MENU_ENUM_LABEL_VALUE_NETPLAY_SPECTATE_PASSWORD,
   "Mot de passe du serveur pour les spectateurs "
   )
MSG_HASH(
   MENU_ENUM_SUBLABEL_NETPLAY_SPECTATE_PASSWORD,
   "Mot de passe pour se connecter à l'hôte de jeu en réseau avec des privilèges spectateur uniquement. Utilisé uniquement en mode hôte."
   )
MSG_HASH(
   MENU_ENUM_LABEL_VALUE_NETPLAY_START_AS_SPECTATOR,
   "Mode spectateur de jeu en réseau"
   )
MSG_HASH(
   MENU_ENUM_SUBLABEL_NETPLAY_START_AS_SPECTATOR,
   "Détermine s'il faut démarrer le jeu en réseau en mode spectateur."
   )
MSG_HASH(
   MENU_ENUM_LABEL_VALUE_NETPLAY_ALLOW_SLAVES,
   "Autoriser les clients en mode passif"
   )
MSG_HASH(
   MENU_ENUM_SUBLABEL_NETPLAY_ALLOW_SLAVES,
   "Autoriser ou non les connexions en mode passif. Les clients en mode passif nécessitent très peu de puissance de traitement de part et d'autre, mais souffrent considérablement de la latence du réseau."
   )
MSG_HASH(
   MENU_ENUM_LABEL_VALUE_NETPLAY_REQUIRE_SLAVES,
   "Interdire les clients non passifs"
   )
MSG_HASH(
   MENU_ENUM_SUBLABEL_NETPLAY_REQUIRE_SLAVES,
   "Interdire les connexions qui ne sont pas en mode passif. Non recommandé sauf pour les réseaux très rapides avec des machines très faibles."
   )
MSG_HASH(
   MENU_ENUM_LABEL_VALUE_NETPLAY_STATELESS_MODE,
   "Mode sans état de jeu en réseau"
   )
MSG_HASH(
   MENU_ENUM_SUBLABEL_NETPLAY_STATELESS_MODE,
   "Détermine s'il faut exécuter le jeu en réseau dans un mode ne nécessitant pas de sauvegardes instantanées. Un réseau très rapide est requis, mais aucun rembobinage ne sera effectué. Il n'y aura donc pas de variations de la latence lors du jeu en réseau"
   )
MSG_HASH(
   MENU_ENUM_LABEL_VALUE_NETPLAY_CHECK_FRAMES,
   "Vérifier la latence par image du jeu en réseau "
   )
MSG_HASH(
   MENU_ENUM_SUBLABEL_NETPLAY_CHECK_FRAMES,
   "Fréquence en images avec laquelle le jeu en réseau vérifiera que l'hôte et le client sont synchronisés."
   )
MSG_HASH(
   MENU_ENUM_LABEL_VALUE_NETPLAY_INPUT_LATENCY_FRAMES_MIN,
   "Latence d'entrées minimale "
   )
MSG_HASH(
   MENU_ENUM_SUBLABEL_NETPLAY_INPUT_LATENCY_FRAMES_MIN,
   "Nombre d'images de latence des entrées que le jeu en réseau doit utiliser pour masquer la latence du réseau. Réduit les variations de la latence et rend le jeu en réseau moins gourmand en ressources processeur, aux dépens d'une latence des entrées notable."
   )
MSG_HASH(
   MENU_ENUM_LABEL_VALUE_NETPLAY_INPUT_LATENCY_FRAMES_RANGE,
   "Intervalle de latence d'entrées "
   )
MSG_HASH(
   MENU_ENUM_SUBLABEL_NETPLAY_INPUT_LATENCY_FRAMES_RANGE,
   "Plage d'images de latence des entrées pouvant être utilisée pour masquer la latence du réseau. Réduit les variations de la latence et rend le jeu en réseau moins gourmand en ressources processeur, aux dépens d'une latence des entrées imprévisible."
   )
MSG_HASH(
   MENU_ENUM_LABEL_VALUE_NETPLAY_NAT_TRAVERSAL,
   "Traversée du NAT pour le jeu en réseau"
   )
MSG_HASH(
   MENU_ENUM_SUBLABEL_NETPLAY_NAT_TRAVERSAL,
   "Lors de l'hébergement, tenter d'intercepter des connexions depuis l'internet public, en utilisant UPnP ou des technologies similaires pour sortir du réseau local."
   )
MSG_HASH(
   MENU_ENUM_LABEL_VALUE_NETPLAY_SHARE_DIGITAL,
   "Partage des entrées numériques "
   )
MSG_HASH(
   MENU_ENUM_LABEL_VALUE_NETPLAY_REQUEST_DEVICE_I,
   "Demander le périphérique %u"
   )
MSG_HASH(
   MENU_ENUM_SUBLABEL_NETPLAY_REQUEST_DEVICE_I,
   "Demander à jouer avec le périphérique d'entrée donné."
   )
MSG_HASH(
   MENU_ENUM_LABEL_VALUE_NETWORK_CMD_ENABLE,
   "Commandes réseau"
   )
MSG_HASH(
   MENU_ENUM_LABEL_VALUE_NETWORK_CMD_PORT,
   "Port des commandes réseau"
   )
MSG_HASH(
   MENU_ENUM_LABEL_VALUE_NETWORK_REMOTE_ENABLE,
   "Manette en réseau"
   )
MSG_HASH(
   MENU_ENUM_LABEL_VALUE_NETWORK_REMOTE_PORT,
   "Port de base de la manette en réseau"
   )
MSG_HASH(
   MENU_ENUM_LABEL_VALUE_NETWORK_USER_REMOTE_ENABLE,
   "Utilisateur %d en réseau"
   )
MSG_HASH(
   MENU_ENUM_LABEL_VALUE_STDIN_CMD_ENABLE,
   "Commandes stdin"
   )
MSG_HASH(
   MENU_ENUM_SUBLABEL_STDIN_CMD_ENABLE,
   "Interface de commandes stdin."
   )
MSG_HASH(
   MENU_ENUM_LABEL_VALUE_NETWORK_ON_DEMAND_THUMBNAILS,
   "Télécharger les miniatures à la demande"
   )
MSG_HASH(
   MENU_ENUM_SUBLABEL_NETWORK_ON_DEMAND_THUMBNAILS,
   "Télécharge automatiquement les miniatures manquantes lors de la navigation dans les listes de lecture. Affecte grandement les performances."
   )
MSG_HASH(
   MENU_ENUM_LABEL_VALUE_UPDATER_SETTINGS,
   "Mise à jour"
   )

/* Settings > Network > Updater */

MSG_HASH(
   MENU_ENUM_LABEL_VALUE_CORE_UPDATER_BUILDBOT_URL,
   "Adresse URL des cœurs sur le Buildbot "
   )
MSG_HASH(
   MENU_ENUM_SUBLABEL_CORE_UPDATER_BUILDBOT_URL,
   "URL du dossier de mise à jour des cœurs sur le buildbot Libretro."
   )
MSG_HASH(
   MENU_ENUM_LABEL_VALUE_BUILDBOT_ASSETS_URL,
   "Adresse URL des assets sur le Buildbot "
   )
MSG_HASH(
   MENU_ENUM_SUBLABEL_BUILDBOT_ASSETS_URL,
   "URL du dossier de mise à jour des assets sur le buildbot Libretro."
   )
MSG_HASH(
   MENU_ENUM_LABEL_VALUE_CORE_UPDATER_AUTO_EXTRACT_ARCHIVE,
   "Extraire automatiquement les archives téléchargées"
   )
MSG_HASH(
   MENU_ENUM_SUBLABEL_CORE_UPDATER_AUTO_EXTRACT_ARCHIVE,
   "Après le téléchargement, extraire automatiquement les fichiers contenus dans les archives téléchargées."
   )

/* Settings > Playlists */

MSG_HASH(
   MENU_ENUM_LABEL_VALUE_HISTORY_LIST_ENABLE,
   "Historique"
   )
MSG_HASH(
   MENU_ENUM_SUBLABEL_HISTORY_LIST_ENABLE,
   "Conserver une liste de lecture des jeux, images, musiques et vidéos récemment utilisés."
   )
MSG_HASH(
   MENU_ENUM_LABEL_VALUE_CONTENT_HISTORY_SIZE,
   "Taille de la liste de l'historique "
   )
MSG_HASH(
   MENU_ENUM_SUBLABEL_CONTENT_HISTORY_SIZE,
   "Limiter le nombre d'entrées dans la liste de lecture des jeux, images, musiques et vidéos récemment utilisés."
   )
MSG_HASH(
   MENU_ENUM_LABEL_VALUE_CONTENT_FAVORITES_SIZE,
   "Taille de la liste des favoris"
   )
MSG_HASH(
   MENU_ENUM_SUBLABEL_CONTENT_FAVORITES_SIZE,
   "Limite le nombre d'entrées dans la liste des favoris. Une fois la limite atteinte, les nouveaux ajouts seront empêchés à moins que d'anciens éléments ne soient supprimés. Définir une valeur de -1 permet un nombre d'entrées 'illimitées' (99999). ATTENTION : Diminuer la valeur effacera des entrées existantes !"
   )
MSG_HASH(
   MENU_ENUM_LABEL_VALUE_PLAYLIST_ENTRY_RENAME,
   "Autoriser à renommer des entrées"
   )
MSG_HASH(
   MENU_ENUM_SUBLABEL_PLAYLIST_ENTRY_RENAME,
   "Autoriser l'utilisateur à renommer des entrées dans les listes de lecture."
   )
MSG_HASH(
   MENU_ENUM_LABEL_VALUE_PLAYLIST_ENTRY_REMOVE,
   "Autoriser la suppression d'entrées"
   )
MSG_HASH(
   MENU_ENUM_SUBLABEL_PLAYLIST_ENTRY_REMOVE,
   "Autorise l'utilisateur à supprimer des entrées dans les listes de lecture."
   )
MSG_HASH(
   MENU_ENUM_LABEL_VALUE_PLAYLIST_SORT_ALPHABETICAL,
   "Trier les listes de lecture par ordre alphabétique"
   )
MSG_HASH(
   MENU_ENUM_SUBLABEL_PLAYLIST_SORT_ALPHABETICAL,
   "Trier les listes de lecture de contenu par ordre alphabétique. Notez que les listes de lecture 'Historique' des jeux, images, musiques et vidéos récemment utilisés sont exclues."
   )
MSG_HASH(
   MENU_ENUM_LABEL_VALUE_PLAYLIST_USE_OLD_FORMAT,
   "Sauvegarder les listes de lecture dans l'ancien format"
   )
MSG_HASH(
   MENU_ENUM_SUBLABEL_PLAYLIST_USE_OLD_FORMAT,
   "Sauvegarder les listes de lecture au format texte brut déprécié. Si désactivé, les listes de lecture seront au format JSON."
   )
MSG_HASH(
   MENU_ENUM_LABEL_VALUE_PLAYLIST_COMPRESSION,
   "Compression des listes de lecture"
   )
MSG_HASH(
   MENU_ENUM_SUBLABEL_PLAYLIST_COMPRESSION,
   "Enregistrer les données des listes de lecture sous un format archivé. Réduit la taille du fichier et les temps de sauvegarde/chargement au détriment de l'augmentation (négligeable) de l'utilisation du processeur. Peut être utilisé avec l'ancien et le nouveau format des listes de lecture."
   )
MSG_HASH(
   MENU_ENUM_LABEL_VALUE_PLAYLIST_SHOW_INLINE_CORE_NAME,
   "Afficher les cœurs associés dans les listes de lecture"
   )
MSG_HASH(
   MENU_ENUM_SUBLABEL_PLAYLIST_SHOW_INLINE_CORE_NAME,
   "Indique quand marquer les entrées de la liste de lecture avec leur cœur actuellement associé (le cas échéant). REMARQUE : ce réglage sera ignoré si les sous-étiquettes de la liste de lecture sont activées."
   )
MSG_HASH(
   MENU_ENUM_LABEL_VALUE_PLAYLIST_SHOW_SUBLABELS,
   "Afficher les sous-étiquettes dans les listes de lecture"
   )
MSG_HASH(
   MENU_ENUM_SUBLABEL_PLAYLIST_SHOW_SUBLABELS,
   "Affiche des informations additionnelles pour chaque entrée dans les listes de lecture, telles que l'association au cœur actuelle et le temps de jeu (si disponible). A un impact variable sur les performances."
   )
MSG_HASH(
   MENU_ENUM_LABEL_VALUE_PLAYLIST_SUBLABEL_CORE,
   "Cœur :"
   )
MSG_HASH(
   MENU_ENUM_LABEL_VALUE_PLAYLIST_SUBLABEL_RUNTIME,
   "Temps de jeu :"
   )
MSG_HASH(
   MENU_ENUM_LABEL_VALUE_PLAYLIST_SUBLABEL_LAST_PLAYED,
   "Joué pour la dernière fois :"
   )
MSG_HASH(
   MENU_ENUM_LABEL_VALUE_PLAYLIST_SUBLABEL_RUNTIME_TYPE,
   "Type du temps de jeu affiché dans les sous-étiquettes de listes de lecture"
   )
MSG_HASH(
   MENU_ENUM_SUBLABEL_PLAYLIST_SUBLABEL_RUNTIME_TYPE,
   "Sélectionner le type d'enregistrement du temps de jeu à afficher dans les sous-étiquettes des listes de lecture. (Notez que le journal du temps de jeu correspondant doit être activé via le menu d'options 'Sauvegarde')"
   )
MSG_HASH(
   MENU_ENUM_LABEL_VALUE_PLAYLIST_SUBLABEL_LAST_PLAYED_STYLE,
   "Format du temps de jeu pour l'étiquette dans la liste de lecture 'joué pour la dernière fois'"
   )
MSG_HASH(
   MENU_ENUM_SUBLABEL_PLAYLIST_SUBLABEL_LAST_PLAYED_STYLE,
   "Sélectionne le style de mise en forme de la date/l'heure utilisé pour l'affichage des informations d'horodatage dans l'enregistrement du journal de temps de jeu 'joué pour la dernière fois'. REMARQUE : Les options '(AM/PM)' auront un faible impact sur les performances pour certaines plateformes."
   )
MSG_HASH(
   MENU_ENUM_LABEL_VALUE_PLAYLIST_FUZZY_ARCHIVE_MATCH,
   "Correspondance approximative pour les archives"
   )
MSG_HASH(
   MENU_ENUM_SUBLABEL_PLAYLIST_FUZZY_ARCHIVE_MATCH,
   "Lors de la recherche de fichiers compressés dans les listes de lecture, faire correspondre le nom de l'archive uniquement et non [nom]+[contenu]. Activez cette option pour éviter les doublons dans l'historique lors du chargement d'archives."
   )
MSG_HASH(
   MENU_ENUM_LABEL_VALUE_SCAN_WITHOUT_CORE_MATCH,
   "Analyser du contenu sans cœur correspondant"
   )
MSG_HASH(
   MENU_ENUM_SUBLABEL_SCAN_WITHOUT_CORE_MATCH,
   "Si cette option est désactivée, le contenu n'est ajouté aux listes de lecture que s'il est pris en charge par un cœur installé. Cette option ajoutera toujours le contenu aux listes de lecture, et un cœur compatible pourra être installé plus tard."
   )
MSG_HASH(
   MENU_ENUM_LABEL_VALUE_PLAYLIST_MANAGER_LIST,
   "Gestionnaire de listes de lecture"
   )
MSG_HASH(
   MENU_ENUM_SUBLABEL_PLAYLIST_MANAGER_LIST,
   "Effectue des tâches de maintenance sur la liste de lecture sélectionnée (assigner/réinitialiser les associations aux cœurs par défaut, par exemple)."
   )

/* Settings > Playlists > Playlist Management */

MSG_HASH(
   MENU_ENUM_LABEL_VALUE_PLAYLIST_MANAGER_DEFAULT_CORE,
   "Cœur par défaut"
   )
MSG_HASH(
   MENU_ENUM_SUBLABEL_PLAYLIST_MANAGER_DEFAULT_CORE,
   "Spécifie le cœur à utiliser lors du lancement de contenu via une entrée de liste de lecture qui n'est pas déjà associée à un cœur."
   )
MSG_HASH(
   MENU_ENUM_LABEL_VALUE_PLAYLIST_MANAGER_RESET_CORES,
   "Réinitialiser les associations au cœur"
   )
MSG_HASH(
   MENU_ENUM_SUBLABEL_PLAYLIST_MANAGER_RESET_CORES,
   "Supprimer les associations au cœur existantes pour toutes les entrées de la liste de lecture."
   )
MSG_HASH(
   MENU_ENUM_LABEL_VALUE_PLAYLIST_MANAGER_LABEL_DISPLAY_MODE,
   "Mode d'affichage des titres"
   )
MSG_HASH(
   MENU_ENUM_SUBLABEL_PLAYLIST_MANAGER_LABEL_DISPLAY_MODE,
   "Change la façon dont le titre du contenu est affiché dans cette liste de lecture."
   )
MSG_HASH(
   MENU_ENUM_LABEL_VALUE_PLAYLIST_MANAGER_SORT_MODE,
   "Trier par"
   )
MSG_HASH(
   MENU_ENUM_SUBLABEL_PLAYLIST_MANAGER_SORT_MODE,
   "Changer l'ordre de tri dans cette liste de lecture."
   )
MSG_HASH(
   MENU_ENUM_LABEL_VALUE_PLAYLIST_MANAGER_CLEAN_PLAYLIST,
   "Nettoyer la liste de lecture"
   )
MSG_HASH(
   MENU_ENUM_SUBLABEL_PLAYLIST_MANAGER_CLEAN_PLAYLIST,
   "Supprime les entrées invalides/en double et valide les associations aux cœurs."
   )
MSG_HASH(
   MENU_ENUM_LABEL_VALUE_DELETE_PLAYLIST,
   "Supprimer la liste de lecture"
   )
MSG_HASH(
   MENU_ENUM_SUBLABEL_DELETE_PLAYLIST,
   "Supprime la liste de lecture du système de fichiers."
   )

/* Settings > User */

MSG_HASH(
   MENU_ENUM_LABEL_VALUE_PRIVACY_SETTINGS,
   "Confidentialité"
   )
MSG_HASH(
   MENU_ENUM_SUBLABEL_PRIVACY_SETTINGS,
   "Modifier les réglages de confidentialité."
   )
MSG_HASH(
   MENU_ENUM_LABEL_VALUE_ACCOUNTS_LIST,
   "Comptes"
   )
MSG_HASH(
   MENU_ENUM_SUBLABEL_ACCOUNTS_LIST,
   "Gérer les comptes actuellement configurés."
   )
MSG_HASH(
   MENU_ENUM_LABEL_VALUE_NETPLAY_NICKNAME,
   "Pseudo "
   )
MSG_HASH(
   MENU_ENUM_SUBLABEL_NETPLAY_NICKNAME,
   "Entrez votre pseudo ici. Il sera utilisé pour les sessions de jeu en réseau, entre autres."
   )
MSG_HASH(
   MENU_ENUM_LABEL_VALUE_USER_LANGUAGE,
   "Langue "
   )
MSG_HASH(
   MENU_ENUM_SUBLABEL_USER_LANGUAGE,
   "Définir la langue de l'interface."
   )

/* Settings > User > Privacy */

MSG_HASH(
   MENU_ENUM_LABEL_VALUE_CAMERA_ALLOW,
   "Autoriser la caméra"
   )
MSG_HASH(
   MENU_ENUM_SUBLABEL_CAMERA_ALLOW,
   "Autoriser ou empêcher l'accès à la caméra par les cœurs."
   )
MSG_HASH(
   MENU_ENUM_LABEL_VALUE_DISCORD_ALLOW,
   "Présence enrichie sur Discord"
   )
MSG_HASH(
   MENU_ENUM_SUBLABEL_DISCORD_ALLOW,
   "Permet à l'application discord d'afficher plus de données sur le contenu joué.\n"
   "REMARQUE : Cela ne fonctionnera pas avec la version pour navigateur, mais uniquement avec l'application bureau native."
   )
MSG_HASH(
   MENU_ENUM_LABEL_VALUE_LOCATION_ALLOW,
   "Autoriser la géolocalisation"
   )
MSG_HASH(
   MENU_ENUM_SUBLABEL_LOCATION_ALLOW,
   "Autoriser ou empêcher l'accès aux services de localisation par les cœurs."
   )

/* Settings > User > Accounts */

MSG_HASH(
   MENU_ENUM_LABEL_VALUE_ACCOUNTS_RETRO_ACHIEVEMENTS,
   "RetroSuccès"
   )
MSG_HASH(
   MENU_ENUM_SUBLABEL_ACCOUNTS_RETRO_ACHIEVEMENTS,
   "Service de RetroSuccès (RetroAchievements). Pour plus d'informations, veuillez visiter http://retroachievements.org"
   )

/* Settings > User > Accounts > RetroAchievements */

MSG_HASH(
   MENU_ENUM_LABEL_VALUE_ACCOUNTS_CHEEVOS_USERNAME,
   "Identifiant "
   )
MSG_HASH(
   MENU_ENUM_SUBLABEL_CHEEVOS_USERNAME,
   "Entrez le nom d'utilisateur de votre compte RetroSuccès (RetroAchievements)."
   )
MSG_HASH(
   MENU_ENUM_LABEL_VALUE_ACCOUNTS_CHEEVOS_PASSWORD,
   "Mot de passe "
   )
MSG_HASH(
   MENU_ENUM_SUBLABEL_CHEEVOS_PASSWORD,
   "Entrez le mot de passe de votre compte RetroSuccès (RetroAchievements)."
   )

/* Settings > User > Accounts > YouTube */

MSG_HASH(
   MENU_ENUM_LABEL_VALUE_YOUTUBE_STREAM_KEY,
   "Clé de streaming YouTube "
   )

/* Settings > User > Accounts > Twitch */

MSG_HASH(
   MENU_ENUM_LABEL_VALUE_TWITCH_STREAM_KEY,
   "Clé de streaming Twitch "
   )

/* Settings > Directory */

MSG_HASH(
   MENU_ENUM_LABEL_VALUE_SYSTEM_DIRECTORY,
   "Système/BIOS "
   )
MSG_HASH(
   MENU_ENUM_SUBLABEL_SYSTEM_DIRECTORY,
   "Définit le dossier système. Les cœurs peuvent requérir ce répertoire pour charger des BIOS, des configurations spécifiques au système, etc."
   )
MSG_HASH(
   MENU_ENUM_LABEL_VALUE_CORE_ASSETS_DIRECTORY,
   "Téléchargements "
   )
MSG_HASH(
   MENU_ENUM_SUBLABEL_CORE_ASSETS_DIRECTORY,
   "Tous les fichiers téléchargés seront conservés dans ce dossier."
   )
MSG_HASH(
   MENU_ENUM_LABEL_VALUE_ASSETS_DIRECTORY,
   "Assets "
   )
MSG_HASH(
   MENU_ENUM_SUBLABEL_ASSETS_DIRECTORY,
   "Cet emplacement est requis par défaut lorsque les interfaces de menu tentent de rechercher des assets chargeables, etc."
   )
MSG_HASH(
   MENU_ENUM_LABEL_VALUE_DYNAMIC_WALLPAPERS_DIRECTORY,
   "Arrière-plans dynamiques "
   )
MSG_HASH(
   MENU_ENUM_SUBLABEL_DYNAMIC_WALLPAPERS_DIRECTORY,
   "Dossier de stockage des fonds d'écran chargés dynamiquement par le menu en fonction du contexte."
   )
MSG_HASH(
   MENU_ENUM_LABEL_VALUE_THUMBNAILS_DIRECTORY,
   "Miniatures "
   )
MSG_HASH(
   MENU_ENUM_SUBLABEL_THUMBNAILS_DIRECTORY,
   "Les miniatures supplémentaires (jaquettes/images diverses, etc.) seront conservées dans ce dossier."
   )
MSG_HASH( /* FIXME Not RGUI specific */
   MENU_ENUM_LABEL_VALUE_RGUI_BROWSER_DIRECTORY,
   "Navigateur de fichiers "
   )
MSG_HASH( /* FIXME Not RGUI specific */
   MENU_ENUM_SUBLABEL_RGUI_BROWSER_DIRECTORY,
   "Définit le dossier de départ du navigateur de fichiers."
   )
MSG_HASH( /* FIXME Not RGUI specific */
   MENU_ENUM_LABEL_VALUE_RGUI_CONFIG_DIRECTORY,
   "Fichiers de configuration "
   )
MSG_HASH( /* FIXME Not RGUI specific */
   MENU_ENUM_SUBLABEL_RGUI_CONFIG_DIRECTORY,
   "Définit le dossier de départ du navigateur de configurations du menu."
   )
MSG_HASH(
   MENU_ENUM_LABEL_VALUE_LIBRETRO_DIR_PATH,
   "Cœurs "
   )
MSG_HASH(
   MENU_ENUM_SUBLABEL_LIBRETRO_DIR_PATH,
   "Dossier de recherche de contenu/cœurs."
   )
MSG_HASH(
   MENU_ENUM_LABEL_VALUE_LIBRETRO_INFO_PATH,
   "Informations des cœurs "
   )
MSG_HASH(
   MENU_ENUM_SUBLABEL_LIBRETRO_INFO_PATH,
   "Les fichiers d'informations de l'application/des cœurs seront conservés ici."
   )
MSG_HASH(
   MENU_ENUM_LABEL_VALUE_CONTENT_DATABASE_DIRECTORY,
   "Bases de données "
   )
MSG_HASH(
   MENU_ENUM_SUBLABEL_CONTENT_DATABASE_DIRECTORY,
   "Les bases de données seront conservées dans ce dossier."
   )
MSG_HASH(
   MENU_ENUM_LABEL_VALUE_CURSOR_DIRECTORY,
   "Pointeurs "
   )
MSG_HASH(
   MENU_ENUM_SUBLABEL_CURSOR_DIRECTORY,
   "Les requêtes sauvegardées seront conservées dans ce dossier."
   )
MSG_HASH(
   MENU_ENUM_LABEL_VALUE_CHEAT_DATABASE_PATH,
   "Fichiers de cheats "
   )
MSG_HASH(
   MENU_ENUM_SUBLABEL_CHEAT_DATABASE_PATH,
   "Les fichiers de cheats seront conservés dans ce dossier."
   )
MSG_HASH(
   MENU_ENUM_LABEL_VALUE_VIDEO_FILTER_DIR,
   "Filtres vidéo "
   )
MSG_HASH(
   MENU_ENUM_SUBLABEL_VIDEO_FILTER_DIR,
   "Les fichiers de filtres vidéo basés sur le processeur seront conservés dans ce dossier."
   )
MSG_HASH(
   MENU_ENUM_LABEL_VALUE_AUDIO_FILTER_DIR,
   "Filtres audio "
   )
MSG_HASH(
   MENU_ENUM_SUBLABEL_AUDIO_FILTER_DIR,
   "Les fichiers de filtres audio DSP seront conservés dans ce dossier."
   )
MSG_HASH(
   MENU_ENUM_LABEL_VALUE_VIDEO_SHADER_DIR,
   "Shaders vidéo "
   )
MSG_HASH(
   MENU_ENUM_SUBLABEL_VIDEO_SHADER_DIR,
   "Les fichiers de shaders vidéo basés sur le processeur graphique seront conservés dans ce dossier pour un accès facile."
   )
MSG_HASH(
   MENU_ENUM_LABEL_VALUE_RECORDING_OUTPUT_DIRECTORY,
   "Dossier d'enregistrement "
   )
MSG_HASH(
   MENU_ENUM_SUBLABEL_RECORDING_OUTPUT_DIRECTORY,
   "Les enregistrements seront placés dans ce dossier."
   )
MSG_HASH(
   MENU_ENUM_LABEL_VALUE_RECORDING_CONFIG_DIRECTORY,
   "Configuration d'enregistrement"
   )
MSG_HASH(
   MENU_ENUM_SUBLABEL_RECORDING_CONFIG_DIRECTORY,
   "Les configurations d'enregistrement seront conservées ici."
   )
MSG_HASH(
   MENU_ENUM_LABEL_VALUE_OVERLAY_DIRECTORY,
   "Surimpressions à l'écran "
   )
MSG_HASH(
   MENU_ENUM_SUBLABEL_OVERLAY_DIRECTORY,
   "Les surimpressions seront conservées dans ce dossier pour un accès facile."
   )
MSG_HASH(
   MENU_ENUM_LABEL_VALUE_VIDEO_LAYOUT_DIRECTORY,
   "Dispositions d'affichage "
   )
MSG_HASH(
   MENU_ENUM_SUBLABEL_VIDEO_LAYOUT_DIRECTORY,
   "Les dispositions d'affichage seront conservées dans ce dossier pour un accès facile."
   )
MSG_HASH(
   MENU_ENUM_LABEL_VALUE_SCREENSHOT_DIRECTORY,
   "Captures d'écran "
   )
MSG_HASH(
   MENU_ENUM_SUBLABEL_SCREENSHOT_DIRECTORY,
   "Les captures d'écran seront conservées dans ce dossier."
   )
MSG_HASH(
   MENU_ENUM_LABEL_VALUE_JOYPAD_AUTOCONFIG_DIR,
   "Configuration automatique des touches "
   )
MSG_HASH(
   MENU_ENUM_SUBLABEL_JOYPAD_AUTOCONFIG_DIR,
   "Lorsqu'une manette est connectée, cette manette sera configurée automatiquement si un fichier de configuration correspondant est présent dans ce dossier."
   )
MSG_HASH(
   MENU_ENUM_LABEL_VALUE_INPUT_REMAPPING_DIRECTORY,
   "Remappage des touches "
   )
MSG_HASH(
   MENU_ENUM_SUBLABEL_INPUT_REMAPPING_DIRECTORY,
   "Les fichiers de remappage des touches seront conservés dans ce dossier."
   )
MSG_HASH(
   MENU_ENUM_LABEL_VALUE_PLAYLIST_DIRECTORY,
   "Listes de lecture "
   )
MSG_HASH(
   MENU_ENUM_SUBLABEL_PLAYLIST_DIRECTORY,
   "Les listes de lecture seront conservées dans ce dossier."
   )
MSG_HASH(
   MENU_ENUM_LABEL_VALUE_RUNTIME_LOG_DIRECTORY,
   "Journaux du temps de jeu "
   )
MSG_HASH(
   MENU_ENUM_SUBLABEL_RUNTIME_LOG_DIRECTORY,
   "Les fichiers journaux du temps de jeu seront conservés dans ce dossier."
   )
MSG_HASH(
   MENU_ENUM_LABEL_VALUE_SAVEFILE_DIRECTORY,
   "Fichiers de sauvegarde "
   )
MSG_HASH(
   MENU_ENUM_SUBLABEL_SAVEFILE_DIRECTORY,
   "Les fichiers de sauvegarde seront conservés dans ce dossier. Si aucun dossier n'est défini, ils seront sauvegardés dans le même dossier que le contenu."
   )
MSG_HASH(
   MENU_ENUM_LABEL_VALUE_SAVESTATE_DIRECTORY,
   "Sauvegardes instantanées "
   )
MSG_HASH(
   MENU_ENUM_SUBLABEL_SAVESTATE_DIRECTORY,
   "Les fichiers de sauvegarde instantanée seront conservés dans ce dossier. Si aucun dossier n'est défini, ils seront sauvegardés dans le même dossier que le contenu."
   )
MSG_HASH(
   MENU_ENUM_LABEL_VALUE_CACHE_DIRECTORY,
   "Cache "
   )
MSG_HASH(
   MENU_ENUM_SUBLABEL_CACHE_DIRECTORY,
   "Si un dossier est défini, le contenu extrait temporairement (par exemple à partir d'archives) sera extrait dans ce dossier."
   )
MSG_HASH(
   MENU_ENUM_LABEL_VALUE_LOG_DIR,
   "Journaux des événements système "
   )
MSG_HASH(
   MENU_ENUM_SUBLABEL_LOG_DIR,
   "Les fichiers de journalisation des événements système seront conservés dans ce dossier."
   )

/* Music */

/* Music > Quick Menu */

MSG_HASH(
   MENU_ENUM_LABEL_VALUE_ADD_TO_MIXER,
   "Ajouter au mixeur"
   )
MSG_HASH(
   MENU_ENUM_SUBLABEL_ADD_TO_MIXER,
   "Ajouter cette piste audio dans un emplacement de diffusion audio disponible. Si aucun emplacement n'est disponible, elle sera ignorée."
   )
MSG_HASH(
   MENU_ENUM_LABEL_VALUE_ADD_TO_MIXER_AND_PLAY,
   "Ajouter au mixeur et lire"
   )
MSG_HASH(
   MENU_ENUM_SUBLABEL_ADD_TO_MIXER_AND_PLAY,
   "Ajouter cette piste audio dans un emplacement de diffusion audio disponible et la lire. Si aucun emplacement n'est disponible, elle sera ignorée."
   )

/* Netplay */

MSG_HASH(
   MENU_ENUM_LABEL_VALUE_NETWORK_HOSTING_SETTINGS,
   "Hôte"
   )
MSG_HASH(
   MENU_ENUM_LABEL_VALUE_NETPLAY_ENABLE_CLIENT,
   "Se connecter à l'hôte de jeu en réseau"
   )
MSG_HASH(
   MENU_ENUM_SUBLABEL_NETPLAY_ENABLE_CLIENT,
   "Entrer l'adresse du serveur de jeu en réseau et se connecter en mode client."
   )
MSG_HASH(
   MENU_ENUM_LABEL_VALUE_NETPLAY_DISCONNECT,
   "Se déconnecter de l'hôte de jeu en réseau"
   )
MSG_HASH(
   MENU_ENUM_SUBLABEL_NETPLAY_DISCONNECT,
   "Déconnecte une connexion de jeu en réseau active."
   )
MSG_HASH(
   MENU_ENUM_LABEL_VALUE_NETPLAY_REFRESH_ROOMS,
   "Rafraîchir la liste des salons"
   )
MSG_HASH(
   MENU_ENUM_SUBLABEL_NETPLAY_REFRESH_ROOMS,
   "Rechercher de nouveaux salons."
   )

/* Netplay > Host */

MSG_HASH(
   MENU_ENUM_LABEL_VALUE_NETPLAY_ENABLE_HOST,
   "Commencer à héberger le jeu en réseau"
   )
MSG_HASH(
   MENU_ENUM_SUBLABEL_NETPLAY_ENABLE_HOST,
   "Activer le jeu en réseau en mode hôte (serveur)."
   )
MSG_HASH(
   MENU_ENUM_LABEL_VALUE_NETPLAY_DISABLE_HOST,
   "Arrêter l'hébergement de jeu en réseau"
   )

/* Import content */

MSG_HASH(
   MENU_ENUM_LABEL_VALUE_SCAN_DIRECTORY,
   "Analyser un dossier"
   )
MSG_HASH(
   MENU_ENUM_SUBLABEL_SCAN_DIRECTORY,
   "Analyser un dossier pour trouver du contenu correspondant à la base de données."
   )
MSG_HASH(
   MENU_ENUM_LABEL_VALUE_SCAN_THIS_DIRECTORY,
   "<Analyser ce dossier>"
   )
MSG_HASH(
   MENU_ENUM_LABEL_VALUE_SCAN_FILE,
   "Analyser un fichier"
   )
MSG_HASH(
   MENU_ENUM_SUBLABEL_SCAN_FILE,
   "Analyser un fichier pour trouver du contenu correspondant à la base de données."
   )
MSG_HASH(
   MENU_ENUM_LABEL_VALUE_MANUAL_CONTENT_SCAN_LIST,
   "Analyse manuelle"
   )
MSG_HASH(
   MENU_ENUM_SUBLABEL_MANUAL_CONTENT_SCAN_LIST,
   "Analyse de contenu configurable basée sur le nom des fichiers. Le contenu n'est pas forcé d'être présent dans la base de données."
   )

/* Import content > Scan File */

MSG_HASH(
   MENU_ENUM_LABEL_VALUE_ADD_TO_MIXER_AND_COLLECTION,
   "Ajouter au mixeur"
   )
MSG_HASH(
   MENU_ENUM_LABEL_VALUE_ADD_TO_MIXER_AND_COLLECTION_AND_PLAY,
   "Ajouter au mixeur et lire"
   )

/* Import content > Manual Scan */

MSG_HASH(
   MENU_ENUM_LABEL_VALUE_MANUAL_CONTENT_SCAN_DIR,
   "Dossier du contenu"
   )
MSG_HASH(
   MENU_ENUM_SUBLABEL_MANUAL_CONTENT_SCAN_DIR,
   "Sélectionne le dossier dans lequel rechercher du contenu."
   )
MSG_HASH(
   MENU_ENUM_LABEL_VALUE_MANUAL_CONTENT_SCAN_SYSTEM_NAME,
   "Nom du système"
   )
MSG_HASH(
   MENU_ENUM_SUBLABEL_MANUAL_CONTENT_SCAN_SYSTEM_NAME,
   "Specifie un 'Nom du système' avec lequel associer le contenu analysé. Utilisé pour le nom de la liste de lecture générée et pour identifier les miniatures de la liste de lecture."
   )
MSG_HASH(
   MENU_ENUM_LABEL_VALUE_MANUAL_CONTENT_SCAN_SYSTEM_NAME_CUSTOM,
   "Nom de système personnalisé"
   )
MSG_HASH(
   MENU_ENUM_SUBLABEL_MANUAL_CONTENT_SCAN_SYSTEM_NAME_CUSTOM,
   "Specifie manuellement un 'Nom du système' pour le contenu analysé. Utilisé uniquement lorsque le 'Nom du système' est réglé sur '<Personnalisé>'."
   )
MSG_HASH(
   MENU_ENUM_LABEL_VALUE_MANUAL_CONTENT_SCAN_CORE_NAME,
   "Cœur"
   )
MSG_HASH(
   MENU_ENUM_SUBLABEL_MANUAL_CONTENT_SCAN_CORE_NAME,
   "Sélectionne le cœur à utiliser par défaut au lancement du contenu analysé."
   )
MSG_HASH(
   MENU_ENUM_LABEL_VALUE_MANUAL_CONTENT_SCAN_FILE_EXTS,
   "Extensions de fichiers"
   )
MSG_HASH(
   MENU_ENUM_SUBLABEL_MANUAL_CONTENT_SCAN_FILE_EXTS,
   "Liste délimitée par espaces des types de fichiers à inclure lors de l'analyse. Si laissée vide, inclut tous les fichiers - ou si un cœur est spécifié, tous les fichiers supportés par ce cœur."
   )
MSG_HASH(
   MENU_ENUM_LABEL_VALUE_MANUAL_CONTENT_SCAN_SEARCH_ARCHIVES,
   "Analyser le contenu des archives"
   )
MSG_HASH(
   MENU_ENUM_SUBLABEL_MANUAL_CONTENT_SCAN_SEARCH_ARCHIVES,
   "Si cette option est activée, la recherche dans les fichiers d'archive (.zip, .7z, etc.) sera active lors de la recherche de contenu valide/pris en charge. Peut avoir un fort impact sur les performances lors de l'analyse."
   )
MSG_HASH(
   MENU_ENUM_LABEL_VALUE_MANUAL_CONTENT_SCAN_DAT_FILE,
   "Fichier DAT d'arcade"
   )
MSG_HASH(
   MENU_ENUM_SUBLABEL_MANUAL_CONTENT_SCAN_DAT_FILE,
   "Sélectionne un fichier Logiqx ou MAME List XML DAT pour activer le renommage automatique du contenu arcade analysé (MAME, FinalBurn Neo, etc.)."
   )
MSG_HASH(
   MENU_ENUM_LABEL_VALUE_MANUAL_CONTENT_SCAN_DAT_FILE_FILTER,
   "Filtrer le contenu arcade par DAT"
   )
MSG_HASH(
   MENU_ENUM_SUBLABEL_MANUAL_CONTENT_SCAN_DAT_FILE_FILTER,
   "Lors de l'utilisation d'un fichier DAT d'arcade, ajouter du contenu à la liste de lecture uniquement si une entrée correspondante est trouvée dans le fichier DAT."
   )
MSG_HASH(
   MENU_ENUM_LABEL_VALUE_MANUAL_CONTENT_SCAN_OVERWRITE,
   "Remplacer la liste de lecture existante"
   )
MSG_HASH(
   MENU_ENUM_SUBLABEL_MANUAL_CONTENT_SCAN_OVERWRITE,
   "Si cette option est activée, les listes de lectures existantes seront supprimées avant d'analyser le contenu. Si elle est désactivée, les entrées dans les listes de lecture existantes seront préservées et seul le contenu actuellement manquant sera ajouté."
   )
MSG_HASH(
   MENU_ENUM_LABEL_VALUE_MANUAL_CONTENT_SCAN_START,
   "Lancer l'analyse"
   )
MSG_HASH(
   MENU_ENUM_SUBLABEL_MANUAL_CONTENT_SCAN_START,
   "Analyse le contenu sélectionné."
   )

/* Playlist > Playlist Item */

MSG_HASH(
   MENU_ENUM_LABEL_VALUE_RUN,
   "Lancer"
   )
MSG_HASH(
   MENU_ENUM_SUBLABEL_RUN,
   "Démarre le contenu."
   )
MSG_HASH(
   MENU_ENUM_LABEL_VALUE_RENAME_ENTRY,
   "Renommer"
   )
MSG_HASH(
   MENU_ENUM_SUBLABEL_RENAME_ENTRY,
   "Renommer l'entrée."
   )
MSG_HASH(
   MENU_ENUM_LABEL_VALUE_DELETE_ENTRY,
   "Supprimer"
   )
MSG_HASH(
   MENU_ENUM_SUBLABEL_DELETE_ENTRY,
   "Supprimer cette entrée de la liste de lecture."
   )
MSG_HASH(
   MENU_ENUM_LABEL_VALUE_ADD_TO_FAVORITES_PLAYLIST,
   "Ajouter aux favoris"
   )
MSG_HASH(
   MENU_ENUM_SUBLABEL_ADD_TO_FAVORITES_PLAYLIST,
   "Ajoute l'entrée à vos favoris."
   )
MSG_HASH(
   MENU_ENUM_LABEL_VALUE_SET_CORE_ASSOCIATION,
   "Associer au cœur"
   )
MSG_HASH(
   MENU_ENUM_LABEL_VALUE_RESET_CORE_ASSOCIATION,
   "Réinitialiser l'association au cœur"
   )
MSG_HASH(
   MENU_ENUM_LABEL_VALUE_INFORMATION,
   "Informations"
   )
MSG_HASH(
   MENU_ENUM_SUBLABEL_INFORMATION,
   "Affiche plus d'informations sur le contenu."
   )
MSG_HASH(
   MENU_ENUM_LABEL_VALUE_DOWNLOAD_PL_ENTRY_THUMBNAILS,
   "Télécharger les miniatures"
   )
MSG_HASH(
   MENU_ENUM_SUBLABEL_DOWNLOAD_PL_ENTRY_THUMBNAILS,
   "Télécharge les miniatures des captures d'écran/pochettes/écrans titre pour le contenu actuel. Mets à jour toutes les miniatures existantes."
   )

/* Playlist Item > Set Core Association */

MSG_HASH(
   MENU_ENUM_LABEL_VALUE_DETECT_CORE_LIST_OK_CURRENT_CORE,
   "Cœur actuel"
   )

/* Playlist Item > Information */

MSG_HASH(
   MENU_ENUM_LABEL_VALUE_CONTENT_INFO_LABEL,
   "Nom"
   )
MSG_HASH(
   MENU_ENUM_LABEL_VALUE_CONTENT_INFO_PATH,
   "Emplacement du fichier"
   )
MSG_HASH(
   MENU_ENUM_LABEL_VALUE_CONTENT_INFO_CORE_NAME,
   "Cœur"
   )
MSG_HASH(
   MENU_ENUM_LABEL_VALUE_CONTENT_INFO_RUNTIME,
   "Temps de jeu"
   )
MSG_HASH(
   MENU_ENUM_LABEL_VALUE_CONTENT_INFO_LAST_PLAYED,
   "Dernière partie"
   )
MSG_HASH(
   MENU_ENUM_LABEL_VALUE_CONTENT_INFO_DATABASE,
   "Base de données"
   )

/* Quick Menu */

MSG_HASH(
   MENU_ENUM_LABEL_VALUE_RESUME_CONTENT,
   "Reprendre"
   )
MSG_HASH(
   MENU_ENUM_SUBLABEL_RESUME_CONTENT,
   "Reprendre le contenu en cours et quitter le menu rapide."
   )
MSG_HASH(
   MENU_ENUM_LABEL_VALUE_RESTART_CONTENT,
   "Redémarrer"
   )
MSG_HASH(
   MENU_ENUM_SUBLABEL_RESTART_CONTENT,
   "Redémarrer le contenu depuis le début."
   )
MSG_HASH(
   MENU_ENUM_LABEL_VALUE_CLOSE_CONTENT,
   "Fermer le contenu"
   )
MSG_HASH(
   MENU_ENUM_SUBLABEL_CLOSE_CONTENT,
   "Ferme le contenu actuel. Toute modification non enregistrée pourrait être perdue."
   )
MSG_HASH(
   MENU_ENUM_LABEL_VALUE_TAKE_SCREENSHOT,
   "Capturer l'écran"
   )
MSG_HASH(
   MENU_ENUM_SUBLABEL_TAKE_SCREENSHOT,
   "Capture une image de l'écran."
   )
MSG_HASH(
   MENU_ENUM_LABEL_VALUE_STATE_SLOT,
   "Emplacement de la sauvegarde instantanée"
   )
MSG_HASH(
   MENU_ENUM_SUBLABEL_STATE_SLOT,
   "Changer l'emplacement de sauvegarde instantanée actuellement sélectionné."
   )
MSG_HASH(
   MENU_ENUM_LABEL_VALUE_SAVE_STATE,
   "Sauvegarde instantanée"
   )
MSG_HASH(
   MENU_ENUM_SUBLABEL_SAVE_STATE,
   "Effectue une sauvegarde instantanée dans l'emplacement actuellement sélectionné."
   )
MSG_HASH(
   MENU_ENUM_LABEL_VALUE_LOAD_STATE,
   "Charger une sauvegarde instantanée"
   )
MSG_HASH(
   MENU_ENUM_SUBLABEL_LOAD_STATE,
   "Charge une sauvegarde instantanée depuis l'emplacement actuellement sélectionné."
   )
MSG_HASH(
   MENU_ENUM_LABEL_VALUE_UNDO_LOAD_STATE,
   "Annuler le chargement de sauvegarde instantanée"
   )
MSG_HASH(
   MENU_ENUM_SUBLABEL_UNDO_LOAD_STATE,
   "Si une sauvegarde instantanée a été chargée, le contenu reviendra à l'état avant le chargement."
   )
MSG_HASH(
   MENU_ENUM_LABEL_VALUE_UNDO_SAVE_STATE,
   "Annuler la sauvegarde instantanée"
   )
MSG_HASH(
   MENU_ENUM_SUBLABEL_UNDO_SAVE_STATE,
   "Si une sauvegarde instantanée a été écrasée, elle sera restaurée à l'état de sauvegarde précédent."
   )
MSG_HASH(
   MENU_ENUM_LABEL_VALUE_ADD_TO_FAVORITES,
   "Ajouter aux favoris"
   )
MSG_HASH(
   MENU_ENUM_SUBLABEL_ADD_TO_FAVORITES,
   "Ajoute l'entrée à vos favoris."
   )
MSG_HASH(
   MENU_ENUM_LABEL_VALUE_QUICK_MENU_START_RECORDING,
   "Lancer l'enregistrement"
   )
MSG_HASH(
   MENU_ENUM_SUBLABEL_QUICK_MENU_START_RECORDING,
   "Lance l'enregistrement."
   )
MSG_HASH(
   MENU_ENUM_LABEL_VALUE_QUICK_MENU_STOP_RECORDING,
   "Arrêter l'enregistrement"
   )
MSG_HASH(
   MENU_ENUM_SUBLABEL_QUICK_MENU_STOP_RECORDING,
   "Arrête l'enregistrement."
   )
MSG_HASH(
   MENU_ENUM_LABEL_VALUE_QUICK_MENU_START_STREAMING,
   "Lancer le streaming"
   )
MSG_HASH(
   MENU_ENUM_SUBLABEL_QUICK_MENU_START_STREAMING,
   "Lance le streaming."
   )
MSG_HASH(
   MENU_ENUM_LABEL_VALUE_QUICK_MENU_STOP_STREAMING,
   "Arrêter le streaming"
   )
MSG_HASH(
   MENU_ENUM_SUBLABEL_QUICK_MENU_STOP_STREAMING,
   "Arrête le streaming."
   )
MSG_HASH(
   MENU_ENUM_SUBLABEL_CORE_OPTIONS,
   "Modifier les options pour le contenu en cours d'exécution."
   )
MSG_HASH(
   MENU_ENUM_LABEL_VALUE_CORE_INPUT_REMAPPING_OPTIONS,
   "Touches"
   )
MSG_HASH(
   MENU_ENUM_SUBLABEL_CORE_INPUT_REMAPPING_OPTIONS,
   "Modifier les contrôles pour le contenu en cours d'exécution."
   )
MSG_HASH(
   MENU_ENUM_SUBLABEL_CORE_CHEAT_OPTIONS,
   "Configurer des cheat codes."
   )
MSG_HASH(
   MENU_ENUM_LABEL_VALUE_DISK_OPTIONS,
   "Contrôle du disque"
   )
MSG_HASH(
   MENU_ENUM_SUBLABEL_DISK_OPTIONS,
   "Gestionnaire d'images disque."
   )
MSG_HASH(
   MENU_ENUM_SUBLABEL_SHADER_OPTIONS,
   "Configurer des shaders pour améliorer visuellement l'image."
   )
MSG_HASH(
   MENU_ENUM_LABEL_VALUE_QUICK_MENU_OVERRIDE_OPTIONS,
   "Remplacements de configuration"
   )
MSG_HASH(
   MENU_ENUM_SUBLABEL_QUICK_MENU_OVERRIDE_OPTIONS,
   "Options pour remplacer la configuration globale."
   )
MSG_HASH(
   MENU_ENUM_LABEL_VALUE_ACHIEVEMENT_LIST,
   "Succès"
   )

/* Quick Menu > Options */

MSG_HASH(
   MENU_ENUM_LABEL_VALUE_GAME_SPECIFIC_OPTIONS_CREATE,
   "Créer un fichier d'options pour le jeu"
   )
MSG_HASH(
   MENU_ENUM_LABEL_VALUE_GAME_SPECIFIC_OPTIONS_IN_USE,
   "Sauvegarder le fichier d'options pour le jeu"
   )

/* Quick Menu > Controls */

MSG_HASH(
   MENU_ENUM_LABEL_VALUE_REMAP_FILE_LOAD,
   "Charger un fichier de remappage"
   )
MSG_HASH(
   MENU_ENUM_LABEL_VALUE_REMAP_FILE_SAVE_CORE,
   "Sauvegarder le remappage pour le cœur"
   )
MSG_HASH(
   MENU_ENUM_LABEL_VALUE_REMAP_FILE_REMOVE_CORE,
   "Supprimer le remappage pour le cœur"
   )
MSG_HASH(
   MENU_ENUM_LABEL_VALUE_REMAP_FILE_SAVE_CONTENT_DIR,
   "Sauvegarder le remappage pour le dossier"
   )
MSG_HASH(
   MENU_ENUM_LABEL_VALUE_REMAP_FILE_REMOVE_CONTENT_DIR,
   "Supprimer le remappage pour le dossier"
   )
MSG_HASH(
   MENU_ENUM_LABEL_VALUE_REMAP_FILE_SAVE_GAME,
   "Sauvegarder le remappage pour le jeu"
   )
MSG_HASH(
   MENU_ENUM_LABEL_VALUE_REMAP_FILE_REMOVE_GAME,
   "Supprimer le remappage pour le jeu"
   )

/* Quick Menu > Controls > Load Remap File */

MSG_HASH(
   MENU_ENUM_LABEL_VALUE_REMAP_FILE,
   "Fichier de remappage"
   )

/* Quick Menu > Cheats */

MSG_HASH(
   MENU_ENUM_LABEL_VALUE_CHEAT_START_OR_CONT,
   "Lancer/continuer la recherche de cheats"
   )
MSG_HASH(
   MENU_ENUM_LABEL_VALUE_CHEAT_FILE_LOAD,
   "Charger des cheats (Remplacer)"
   )
MSG_HASH(
   MENU_ENUM_SUBLABEL_CHEAT_FILE_LOAD,
   "Charger un fichier de cheats et remplacer les cheats existants."
   )
MSG_HASH(
   MENU_ENUM_LABEL_VALUE_CHEAT_FILE_LOAD_APPEND,
   "Charger des cheats (Ajouter)"
   )
MSG_HASH(
   MENU_ENUM_SUBLABEL_CHEAT_FILE_LOAD_APPEND,
   "Charger un fichier de cheats et l'ajouter aux cheats existants."
   )
MSG_HASH(
   MENU_ENUM_LABEL_VALUE_CHEAT_RELOAD_CHEATS,
   "Recharger les cheats du jeu"
   )
MSG_HASH(
   MENU_ENUM_LABEL_VALUE_CHEAT_FILE_SAVE_AS,
   "Enregistrer les cheats sous"
   )
MSG_HASH(
   MENU_ENUM_SUBLABEL_CHEAT_FILE_SAVE_AS,
   "Enregistrer les cheats actuels en tant que fichier de sauvegarde."
   )
MSG_HASH(
   MENU_ENUM_LABEL_VALUE_CHEAT_ADD_NEW_TOP,
   "Ajouter un nouveau code (en haut)"
   )
MSG_HASH(
   MENU_ENUM_LABEL_VALUE_CHEAT_ADD_NEW_BOTTOM,
   "Ajouter un nouveau code (en bas)"
   )
MSG_HASH(
   MENU_ENUM_LABEL_VALUE_CHEAT_DELETE_ALL,
   "Supprimer tous les codes"
   )
MSG_HASH(
   MENU_ENUM_LABEL_VALUE_CHEAT_APPLY_AFTER_LOAD,
   "Appliquer les cheats au chargement du jeu"
   )
MSG_HASH(
   MENU_ENUM_SUBLABEL_CHEAT_APPLY_AFTER_LOAD,
   "Appliquer automatiquement les cheats au chargement du jeu."
   )
MSG_HASH(
   MENU_ENUM_LABEL_VALUE_CHEAT_APPLY_AFTER_TOGGLE,
   "Appliquer après l'activation"
   )
MSG_HASH(
   MENU_ENUM_SUBLABEL_CHEAT_APPLY_AFTER_TOGGLE,
   "Appliquer les cheats immédiatement après l'activation."
   )
MSG_HASH(
   MENU_ENUM_LABEL_VALUE_CHEAT_APPLY_CHANGES,
   "Appliquer les changements"
   )
MSG_HASH(
   MENU_ENUM_SUBLABEL_CHEAT_APPLY_CHANGES,
   "Les changements du cheat prendront effet immédiatement."
   )

/* Quick Menu > Cheats > Start or Continue Cheat Search */

MSG_HASH(
   MENU_ENUM_LABEL_VALUE_CHEAT_START_OR_RESTART,
   "Lancer/redémarrer la recherche de cheats"
   )
MSG_HASH(
   MENU_ENUM_SUBLABEL_CHEAT_START_OR_RESTART,
   "Gauche/droite pour changer la taille de bits"
   )
MSG_HASH(
   MENU_ENUM_LABEL_VALUE_CHEAT_BIG_ENDIAN,
   "Gros-boutien"
   )
MSG_HASH(
   MENU_ENUM_SUBLABEL_CHEAT_BIG_ENDIAN,
   "Gros-boutienne : 258 = 0x0102,\n"
   "Petit-boutienne : 258 = 0x0201"
   )
MSG_HASH(
   MENU_ENUM_LABEL_VALUE_CHEAT_SEARCH_EXACT,
   "Recherche d'une valeur mémoire"
   )
MSG_HASH(
   MENU_ENUM_SUBLABEL_CHEAT_SEARCH_EXACT,
   "Gauche/droite pour changer la valeur"
   )
MSG_HASH(
   MENU_ENUM_LABEL_CHEAT_SEARCH_EXACT_VAL,
   "Égale à %u (%X)"
   )
MSG_HASH(
   MENU_ENUM_LABEL_VALUE_CHEAT_SEARCH_LT,
   "Recherche d'une valeur mémoire"
   )
MSG_HASH(
   MENU_ENUM_LABEL_CHEAT_SEARCH_LT_VAL,
   "Inférieure à la précédente"
   )
MSG_HASH(
   MENU_ENUM_LABEL_VALUE_CHEAT_SEARCH_LTE,
   "Recherche d'une valeur mémoire"
   )
MSG_HASH(
   MENU_ENUM_LABEL_CHEAT_SEARCH_LTE_VAL,
   "Inférieure ou égale à la précédente"
   )
MSG_HASH(
   MENU_ENUM_LABEL_VALUE_CHEAT_SEARCH_GT,
   "Recherche d'une valeur mémoire"
   )
MSG_HASH(
   MENU_ENUM_LABEL_CHEAT_SEARCH_GT_VAL,
   "Supérieure à la précédente"
   )
MSG_HASH(
   MENU_ENUM_LABEL_VALUE_CHEAT_SEARCH_GTE,
   "Recherche d'une valeur mémoire"
   )
MSG_HASH(
   MENU_ENUM_LABEL_CHEAT_SEARCH_GTE_VAL,
   "Supérieure ou égale à la précédente"
   )
MSG_HASH(
   MENU_ENUM_LABEL_VALUE_CHEAT_SEARCH_EQ,
   "Recherche d'une valeur mémoire"
   )
MSG_HASH(
   MENU_ENUM_LABEL_CHEAT_SEARCH_EQ_VAL,
   "Égale à la précédente"
   )
MSG_HASH(
   MENU_ENUM_LABEL_VALUE_CHEAT_SEARCH_NEQ,
   "Recherche d'une valeur mémoire"
   )
MSG_HASH(
   MENU_ENUM_LABEL_CHEAT_SEARCH_NEQ_VAL,
   "Différente de la précédente"
   )
MSG_HASH(
   MENU_ENUM_LABEL_VALUE_CHEAT_SEARCH_EQPLUS,
   "Recherche d'une valeur mémoire"
   )
MSG_HASH(
   MENU_ENUM_SUBLABEL_CHEAT_SEARCH_EQPLUS,
   "Gauche/droite pour changer la valeur"
   )
MSG_HASH(
   MENU_ENUM_LABEL_CHEAT_SEARCH_EQPLUS_VAL,
   "Égale à la précédente+%u (%X)"
   )
MSG_HASH(
   MENU_ENUM_LABEL_VALUE_CHEAT_SEARCH_EQMINUS,
   "Recherche d'une valeur mémoire"
   )
MSG_HASH(
   MENU_ENUM_SUBLABEL_CHEAT_SEARCH_EQMINUS,
   "Gauche/droite pour changer la valeur"
   )
MSG_HASH(
   MENU_ENUM_LABEL_CHEAT_SEARCH_EQMINUS_VAL,
   "Égale à la précédente-%u (%X)"
   )
MSG_HASH(
   MENU_ENUM_LABEL_VALUE_CHEAT_ADD_MATCHES,
   "Ajouter les %u correspondances à votre liste"
   )
MSG_HASH(
   MENU_ENUM_LABEL_VALUE_CHEAT_DELETE_MATCH,
   "Supprimer la correspondance #"
   )
MSG_HASH(
   MENU_ENUM_LABEL_VALUE_CHEAT_COPY_MATCH,
   "Créer une correspondance de code #"
   )
MSG_HASH(
   MENU_ENUM_LABEL_VALUE_CHEAT_MATCH,
   "Adresse de la correspondance : %08X Masque : %02X"
   )

/* Quick Menu > Cheats > Load Cheat File (Replace) */

MSG_HASH(
   MENU_ENUM_LABEL_VALUE_CHEAT_FILE,
   "Fichier de cheats"
   )

/* Quick Menu > Cheats > Load Cheat File (Append) */

MSG_HASH(
   MENU_ENUM_LABEL_VALUE_CHEAT_FILE_APPEND,
   "Fichier de cheats (Ajouter)"
   )

/* Quick Menu > Cheats > Cheat Details */

MSG_HASH(
   MENU_ENUM_LABEL_VALUE_CHEAT_DETAILS_SETTINGS,
   "Détails des cheats"
   )
MSG_HASH(
   MENU_ENUM_SUBLABEL_CHEAT_IDX,
   "Position d'index dans la liste."
   )
MSG_HASH(
   MENU_ENUM_LABEL_VALUE_CHEAT_STATE,
   "Activé"
   )
MSG_HASH(
   MENU_ENUM_LABEL_VALUE_CHEAT_HANDLER,
   "Gestionnaire"
   )
MSG_HASH(
   MENU_ENUM_LABEL_VALUE_CHEAT_MEMORY_SEARCH_SIZE,
   "Taille de la recherche dans la mémoire"
   )
MSG_HASH(
   MENU_ENUM_LABEL_VALUE_CHEAT_VALUE,
   "Valeur"
   )
MSG_HASH(
   MENU_ENUM_LABEL_VALUE_CHEAT_ADDRESS,
   "Adresse mémoire"
   )
MSG_HASH(
   MENU_ENUM_LABEL_VALUE_CHEAT_BROWSE_MEMORY,
   "Parcourir l'adresse : %08X"
   )
MSG_HASH(
   MENU_ENUM_LABEL_VALUE_CHEAT_ADDRESS_BIT_POSITION,
   "Masque de l'adresse mémoire"
   )
MSG_HASH(
   MENU_ENUM_SUBLABEL_CHEAT_ADDRESS_BIT_POSITION,
   "Masque binaire d'adresse lorsque la taille de la recherche dans la mémoire est < 8 bits."
   )
MSG_HASH(
   MENU_ENUM_LABEL_VALUE_CHEAT_REPEAT_COUNT,
   "Nombre d'itérations"
   )
MSG_HASH(
   MENU_ENUM_SUBLABEL_CHEAT_REPEAT_COUNT,
   "Nombre de fois que le cheat sera appliqué.\n"
   "Utiliser avec les deux autres options d'itération pour affecter de grandes zones de mémoire."
   )
MSG_HASH(
   MENU_ENUM_LABEL_VALUE_CHEAT_REPEAT_ADD_TO_ADDRESS,
   "Augmenter l'adresse à chaque itération"
   )
MSG_HASH(
   MENU_ENUM_SUBLABEL_CHEAT_REPEAT_ADD_TO_ADDRESS,
   "Après chaque 'Nombre d'itérations', l'adresse mémoire sera incrémentée de ce montant multiplié par la 'Taille de recherche dans la mémoire'."
   )
MSG_HASH(
   MENU_ENUM_LABEL_VALUE_CHEAT_REPEAT_ADD_TO_VALUE,
   "Augmenter la valeur à chaque itération"
   )
MSG_HASH(
   MENU_ENUM_SUBLABEL_CHEAT_REPEAT_ADD_TO_VALUE,
   "Après chaque 'Nombre d'itérations', la valeur sera augmentée de ce montant."
   )
MSG_HASH(
   MENU_ENUM_LABEL_VALUE_CHEAT_RUMBLE_TYPE,
   "Vibrer pour la mémoire"
   )
MSG_HASH(
   MENU_ENUM_LABEL_VALUE_CHEAT_RUMBLE_VALUE,
   "Valeur de la vibration"
   )
MSG_HASH(
   MENU_ENUM_LABEL_VALUE_CHEAT_RUMBLE_PORT,
   "Port de la vibration"
   )
MSG_HASH(
   MENU_ENUM_LABEL_VALUE_CHEAT_RUMBLE_PRIMARY_STRENGTH,
   "Force principale de la vibration"
   )
MSG_HASH(
   MENU_ENUM_LABEL_VALUE_CHEAT_RUMBLE_PRIMARY_DURATION,
   "Durée principale de la vibration (ms)"
   )
MSG_HASH(
   MENU_ENUM_LABEL_VALUE_CHEAT_RUMBLE_SECONDARY_STRENGTH,
   "Force secondaire de la vibration"
   )
MSG_HASH(
   MENU_ENUM_LABEL_VALUE_CHEAT_RUMBLE_SECONDARY_DURATION,
   "Durée secondaire de la vibration (ms)"
   )
MSG_HASH(
   MENU_ENUM_LABEL_VALUE_CHEAT_ADD_NEW_AFTER,
   "Ajouter un nouveau cheat après celui-ci"
   )
MSG_HASH(
   MENU_ENUM_LABEL_VALUE_CHEAT_ADD_NEW_BEFORE,
   "Ajouter un nouveau cheat avant celui-ci"
   )
MSG_HASH(
   MENU_ENUM_LABEL_VALUE_CHEAT_COPY_AFTER,
   "Copier ce cheat après"
   )
MSG_HASH(
   MENU_ENUM_LABEL_VALUE_CHEAT_COPY_BEFORE,
   "Copier ce cheat avant"
   )
MSG_HASH(
   MENU_ENUM_LABEL_VALUE_CHEAT_DELETE,
   "Supprimer ce cheat"
   )

/* Quick Menu > Disk Control */

MSG_HASH(
   MENU_ENUM_LABEL_VALUE_DISK_TRAY_EJECT,
   "Éjecter le disque"
   )
MSG_HASH(
   MENU_ENUM_SUBLABEL_DISK_TRAY_EJECT,
   "Ouvre le plateau du lecteur de disque virtuel et retire le disque actuellement chargé. REMARQUE : Si RetroArch est configuré pour se mettre en pause lorsque le menu est actif, certains cœurs peuvent ne pas enregistrer les modifications à moins que le contenu ne soit repris pendant quelques secondes après chaque action liée au contrôle du disque."
   )
MSG_HASH(
   MENU_ENUM_LABEL_VALUE_DISK_TRAY_INSERT,
   "Insérer le disque"
   )
MSG_HASH(
   MENU_ENUM_SUBLABEL_DISK_TRAY_INSERT,
   "Insère le disque correspondant au 'Numéro du disque actuel' et ferme le plateau du lecteur de disque virtuel. REMARQUE : Si RetroArch est configuré pour se mettre en pause lorsque le menu est actif, certains cœurs peuvent ne pas enregistrer les modifications à moins que le contenu ne soit repris pendant quelques secondes après chaque action liée au contrôle du disque."
   )
MSG_HASH(
   MENU_ENUM_LABEL_VALUE_DISK_IMAGE_APPEND,
   "Charger un nouveau disque"
   )
MSG_HASH(
   MENU_ENUM_SUBLABEL_DISK_IMAGE_APPEND,
   "Éjecte le disque actuel, sélectionne un nouveau disque dans le système de fichiers, puis l'insère et ferme le plateau du lecteur de disque virtuel. REMARQUE : C'est une fonctionnalité obsolète. Il est plutôt recommandé de charger des titres multi-disques via des listes de lecture M3U, qui permettent la sélection du disque en utilisant les options 'Éjecter/Insérer le disque' et 'Numéro du disque actuel'."
   )
MSG_HASH(
   MENU_ENUM_LABEL_VALUE_DISK_INDEX,
   "Numéro du disque actuel"
   )
MSG_HASH(
   MENU_ENUM_SUBLABEL_DISK_INDEX,
   "Sélectionne le disque actuel dans la liste des images disponibles. Le disque sera chargé si 'Insérer le disque' est sélectionné."
   )

/* Quick Menu > Shaders */

MSG_HASH(
   MENU_ENUM_LABEL_VALUE_VIDEO_SHADERS_ENABLE,
   "Shaders vidéo"
   )
MSG_HASH(
   MENU_ENUM_LABEL_VALUE_SHADER_WATCH_FOR_CHANGES,
   "Verifier les changements dans les fichiers de shaders"
   )
MSG_HASH(
   MENU_ENUM_SUBLABEL_SHADER_WATCH_FOR_CHANGES,
   "Appliquer automatiquement les modifications apportées aux fichiers de shader sur le disque."
   )
MSG_HASH(
   MENU_ENUM_LABEL_VALUE_VIDEO_SHADER_PRESET,
   "Charger des préréglages de shaders"
   )
MSG_HASH(
   MENU_ENUM_SUBLABEL_VIDEO_SHADER_PRESET,
   "Charger un préréglage de shaders. Le pipeline des shaders sera automatiquement configuré."
   )
MSG_HASH(
   MENU_ENUM_LABEL_VALUE_VIDEO_SHADER_PRESET_SAVE,
   "Enregistrer"
   )
MSG_HASH(
   MENU_ENUM_SUBLABEL_VIDEO_SHADER_PRESET_SAVE,
   "Enregistrer les réglages de shaders actuels."
   )
MSG_HASH(
   MENU_ENUM_LABEL_VALUE_VIDEO_SHADER_PRESET_REMOVE,
   "Supprimer"
   )
MSG_HASH(
   MENU_ENUM_SUBLABEL_VIDEO_SHADER_PRESET_REMOVE,
   "Supprimer les préréglages de shaders d'un type specifique."
   )
MSG_HASH(
   MENU_ENUM_LABEL_VALUE_SHADER_APPLY_CHANGES,
   "Appliquer les changements"
   )
MSG_HASH(
   MENU_ENUM_SUBLABEL_SHADER_APPLY_CHANGES,
   "Les modifications apportées à la configuration du shader prendront effet immédiatement. Utilisez cette option si vous avez changé la quantité de passages de shader, le filtrage, l'échelle, etc."
   )
MSG_HASH(
   MENU_ENUM_LABEL_VALUE_VIDEO_SHADER_PARAMETERS,
   "Paramètres des shaders"
   )
MSG_HASH(
   MENU_ENUM_SUBLABEL_VIDEO_SHADER_PARAMETERS,
   "Modifier le shader actuel directement. Les modifications ne seront pas enregistrées dans le fichier de préréglages."
   )
MSG_HASH(
   MENU_ENUM_LABEL_VALUE_VIDEO_SHADER_NUM_PASSES,
   "Passages de shaders"
   )
MSG_HASH(
   MENU_ENUM_SUBLABEL_VIDEO_SHADER_NUM_PASSES,
   "Augmenter ou diminuer le nombre de passages du pipeline des shaders. Vous pouvez assigner un shader distinct à chaque passage du pipeline et configurer son échelle et son mode de filtrage."
   )
MSG_HASH(
   MENU_ENUM_LABEL_VALUE_FILTER,
   "Filtre"
   )
MSG_HASH(
   MENU_ENUM_LABEL_VALUE_SCALE,
   "Échelle"
   )

/* Quick Menu > Shaders > Save */

MSG_HASH(
   MENU_ENUM_LABEL_VALUE_VIDEO_SHADER_PRESET_SAVE_AS,
   "Enregistrer les préréglages de shaders sous"
   )
MSG_HASH(
   MENU_ENUM_SUBLABEL_VIDEO_SHADER_PRESET_SAVE_AS,
   "Enregistrer les réglages de shaders actuels en tant que nouveaux préréglages de shaders."
   )
MSG_HASH(
   MENU_ENUM_LABEL_VALUE_VIDEO_SHADER_PRESET_SAVE_GLOBAL,
   "Enregistrer les préréglages de shaders globaux"
   )
MSG_HASH(
   MENU_ENUM_SUBLABEL_VIDEO_SHADER_PRESET_SAVE_GLOBAL,
   "Enregistrer les réglages de shaders actuels en tant que réglages par défaut globaux."
   )
MSG_HASH(
   MENU_ENUM_LABEL_VALUE_VIDEO_SHADER_PRESET_SAVE_CORE,
   "Enregistrer les préréglages pour le cœur"
   )
MSG_HASH(
   MENU_ENUM_SUBLABEL_VIDEO_SHADER_PRESET_SAVE_CORE,
   "Enregistrer les réglages de shaders actuels en tant que réglages par défaut pour cette application/ce cœur."
   )
MSG_HASH(
   MENU_ENUM_LABEL_VALUE_VIDEO_SHADER_PRESET_SAVE_PARENT,
   "Enregistrer les préréglages pour le contenu"
   )
MSG_HASH(
   MENU_ENUM_SUBLABEL_VIDEO_SHADER_PRESET_SAVE_PARENT,
   "Enregistrer les réglages de shaders actuels en tant que réglages par défaut pour tous les fichiers du dossier de contenu actuel."
   )
MSG_HASH(
   MENU_ENUM_LABEL_VALUE_VIDEO_SHADER_PRESET_SAVE_GAME,
   "Enregistrer les préréglages pour le jeu"
   )
MSG_HASH(
   MENU_ENUM_SUBLABEL_VIDEO_SHADER_PRESET_SAVE_GAME,
   "Enregistrer les réglages de shaders actuels en tant que réglages par défaut pour ce contenu."
   )

/* Quick Menu > Shaders > Remove */

MSG_HASH(
   MENU_ENUM_LABEL_VALUE_NO_PRESETS_FOUND,
   "Aucun paramètre de shaders automatiques trouvé."
   )
MSG_HASH(
   MENU_ENUM_LABEL_VALUE_VIDEO_SHADER_PRESET_REMOVE_GLOBAL,
   "Supprimer les préréglages globaux"
   )
MSG_HASH(
   MENU_ENUM_SUBLABEL_VIDEO_SHADER_PRESET_REMOVE_GLOBAL,
   "Supprimer les préréglages globaux, utilisés par tout le contenu et tous les cœurs."
   )
MSG_HASH(
   MENU_ENUM_LABEL_VALUE_VIDEO_SHADER_PRESET_REMOVE_CORE,
   "Supprimer les préréglages du cœur"
   )
MSG_HASH(
   MENU_ENUM_SUBLABEL_VIDEO_SHADER_PRESET_REMOVE_CORE,
   "Supprimer les préréglages du cœur, utilisés par tout le contenu déjà lancé par le cœur actuellement chargé."
   )
MSG_HASH(
   MENU_ENUM_LABEL_VALUE_VIDEO_SHADER_PRESET_REMOVE_PARENT,
   "Supprimer les préréglages du dossier de contenu"
   )
MSG_HASH(
   MENU_ENUM_SUBLABEL_VIDEO_SHADER_PRESET_REMOVE_PARENT,
   "Supprimer les préréglages du dossier de contenu, utilisés par tout le contenu situé dans le dossier actuel."
   )
MSG_HASH(
   MENU_ENUM_LABEL_VALUE_VIDEO_SHADER_PRESET_REMOVE_GAME,
   "Supprimer les préréglages du jeu"
   )
MSG_HASH(
   MENU_ENUM_SUBLABEL_VIDEO_SHADER_PRESET_REMOVE_GAME,
   "Supprimer the Game Preset, used only for the specific game in question."
   )

/* Quick Menu > Shaders > Shader Parameters */

MSG_HASH(
   MENU_ENUM_LABEL_VALUE_NO_SHADER_PARAMETERS,
   "Aucun paramètre de shaders."
   )

/* Quick Menu > Overrides */

MSG_HASH(
   MENU_ENUM_LABEL_VALUE_SAVE_CURRENT_CONFIG_OVERRIDE_CORE,
   "Sauvegarder le remplacement de configuration pour le cœur"
   )
MSG_HASH(
   MENU_ENUM_SUBLABEL_SAVE_CURRENT_CONFIG_OVERRIDE_CORE,
   "Enregistrer un fichier de configuration de remplacement qui s'appliquera à tout le contenu chargé avec ce cœur. Aura la priorité sur la configuration principale."
   )
MSG_HASH(
   MENU_ENUM_LABEL_VALUE_SAVE_CURRENT_CONFIG_OVERRIDE_CONTENT_DIR,
   "Sauvegarder le remplacement de configuration pour le dossier"
   )
MSG_HASH(
   MENU_ENUM_SUBLABEL_SAVE_CURRENT_CONFIG_OVERRIDE_CONTENT_DIR,
   "Enregistrer un fichier de configuration de remplacement qui s'appliquera à tout le contenu chargé depuis le même dossier que le fichier actuel. Aura la priorité sur la configuration principale."
   )
MSG_HASH(
   MENU_ENUM_LABEL_VALUE_SAVE_CURRENT_CONFIG_OVERRIDE_GAME,
   "Sauvegarder le remplacement de configuration pour le jeu"
   )
MSG_HASH(
   MENU_ENUM_SUBLABEL_SAVE_CURRENT_CONFIG_OVERRIDE_GAME,
   "Enregistrer un fichier de configuration de remplacement qui s'appliquera uniquement au contenu actuel. Aura la priorité sur la configuration principale."
   )

/* Quick Menu > Achievements */

MSG_HASH(
   MENU_ENUM_LABEL_VALUE_NO_ACHIEVEMENTS_TO_DISPLAY,
   "Aucun succès à afficher."
   )
MSG_HASH(
   MENU_ENUM_LABEL_VALUE_ACHIEVEMENT_PAUSE,
   "Mettre en pause le mode Hardcore des succès"
   )
MSG_HASH(
   MENU_ENUM_SUBLABEL_ACHIEVEMENT_PAUSE,
   "Mettre les succès en pause pour la session en cours (cette action activera les sauvegardes instantanées, les cheats, le rembobinage, la mise en pause et le ralenti)."
   )
MSG_HASH(
   MENU_ENUM_LABEL_VALUE_ACHIEVEMENT_RESUME,
   "Reprendre le mode Hardcore des succès"
   )
MSG_HASH(
   MENU_ENUM_SUBLABEL_ACHIEVEMENT_RESUME,
   "Réactiver les succès pour la session en cours (cette action désactivera les sauvegardes instantanées, les cheats, le rembobinage, la mise en pause, le ralenti et réinitialisera le jeu en cours)."
   )

/* Quick Menu > Information */

MSG_HASH(
   MENU_ENUM_LABEL_VALUE_CONTENT_INFO_CHEEVOS_HASH,
   "Empreinte RetroSuccès"
   )
MSG_HASH(
   MENU_ENUM_LABEL_VALUE_RDB_ENTRY_DETAIL,
   "Entrée de base de données"
   )
MSG_HASH(
   MENU_ENUM_SUBLABEL_RDB_ENTRY_DETAIL,
   "Affiche les informations dans la base de données pour le contenu actuel"
   )
MSG_HASH(
   MENU_ENUM_LABEL_VALUE_NO_ENTRIES_TO_DISPLAY,
   "Aucune entrée à afficher."
   )

/* Miscellaneous UI Items */

MSG_HASH(
   MENU_ENUM_LABEL_VALUE_NO_CORES_AVAILABLE,
   "Aucun cœur disponible."
   )
MSG_HASH(
   MENU_ENUM_LABEL_VALUE_NO_CORE_OPTIONS_AVAILABLE,
   "Aucune option de cœur disponible."
   )
MSG_HASH(
   MENU_ENUM_LABEL_VALUE_NO_CORE_INFORMATION_AVAILABLE,
   "Aucune information de cœur disponible."
   )
MSG_HASH(
   MENU_ENUM_LABEL_VALUE_NO_FAVORITES_AVAILABLE,
   "Aucun favori disponible."
   )
MSG_HASH(
   MENU_ENUM_LABEL_VALUE_NO_HISTORY_AVAILABLE,
   "Aucun historique disponible."
   )
MSG_HASH(
   MENU_ENUM_LABEL_VALUE_NO_IMAGES_AVAILABLE,
   "Aucune image disponible."
   )
MSG_HASH(
   MENU_ENUM_LABEL_VALUE_NO_MUSIC_AVAILABLE,
   "Aucune musique disponible."
   )
MSG_HASH(
   MENU_ENUM_LABEL_VALUE_NO_VIDEOS_AVAILABLE,
   "Aucune vidéo disponible."
   )
MSG_HASH(
   MENU_ENUM_LABEL_VALUE_NO_INFORMATION_AVAILABLE,
   "Aucune information disponible."
   )
MSG_HASH(
   MENU_ENUM_LABEL_VALUE_NO_PLAYLIST_ENTRIES_AVAILABLE,
   "Liste de lecture vide."
   )
MSG_HASH(
   MENU_ENUM_LABEL_VALUE_NO_SETTINGS_FOUND,
   "Aucun fichier de réglages trouvé."
   )
MSG_HASH(
   MENU_ENUM_LABEL_VALUE_NO_NETWORKS_FOUND,
   "Aucun réseau trouvé."
   )
MSG_HASH(
   MENU_ENUM_LABEL_VALUE_NO_CORE,
   "Aucun cœur"
   )
MSG_HASH(
   MENU_ENUM_LABEL_VALUE_SEARCH,
   "Recherche"
   )
MSG_HASH(
   MENU_ENUM_LABEL_VALUE_BASIC_MENU_CONTROLS_BACK,
   "Retour"
   )
MSG_HASH(
   MENU_ENUM_LABEL_VALUE_BASIC_MENU_CONTROLS_OK,
   "Confirmer"
   )
MSG_HASH(
   MENU_ENUM_LABEL_VALUE_PARENT_DIRECTORY,
   "Dossier parent"
   )
MSG_HASH(
   MENU_ENUM_LABEL_VALUE_DIRECTORY_NOT_FOUND,
   "Dossier non trouvé."
   )
MSG_HASH(
   MENU_ENUM_LABEL_VALUE_NO_ITEMS,
   "Aucun élément."
   )
MSG_HASH(
   MENU_ENUM_LABEL_VALUE_SELECT_FILE,
   "Sélectionner un fichier"
   )

/* Settings Options */

MSG_HASH(
   MENU_ENUM_LABEL_VALUE_LANG_ALBANIAN,
   "Albanais"
   )
MSG_HASH(
   MENU_ENUM_LABEL_VALUE_LANG_ARABIC,
   "Arabe"
   )
MSG_HASH(
   MENU_ENUM_LABEL_VALUE_LANG_AZERBAIJANI,
   "Azerbaïdjanais"
   )
MSG_HASH(
   MENU_ENUM_LABEL_VALUE_LANG_BULGARIAN,
   "Bulgare"
   )
MSG_HASH(
   MENU_ENUM_LABEL_VALUE_LANG_CHINESE_SIMPLIFIED,
   "Chinois (Simplifié)"
   )
MSG_HASH(
   MENU_ENUM_LABEL_VALUE_LANG_CHINESE_TRADITIONAL,
   "Chinois (Traditionnel)"
   )
MSG_HASH(
   MENU_ENUM_LABEL_VALUE_LANG_CROATIAN,
   "Croate"
   )
MSG_HASH(
   MENU_ENUM_LABEL_VALUE_LANG_CZECH,
   "Tchèque"
   )
MSG_HASH(
   MENU_ENUM_LABEL_VALUE_LANG_DANISH,
   "Danois"
   )
MSG_HASH(
   MENU_ENUM_LABEL_VALUE_LANG_DUTCH,
   "Néerlandais"
   )
MSG_HASH(
   MENU_ENUM_LABEL_VALUE_LANG_ENGLISH,
   "Anglais"
   )
MSG_HASH(
   MENU_ENUM_LABEL_VALUE_LANG_ESPERANTO,
   "Espéranto"
   )
MSG_HASH(
   MENU_ENUM_LABEL_VALUE_LANG_ESTONIAN,
   "Estonien"
   )
MSG_HASH(
   MENU_ENUM_LABEL_VALUE_LANG_FILIPINO,
   "Philippin"
   )
MSG_HASH(
   MENU_ENUM_LABEL_VALUE_LANG_FINNISH,
   "Finlandais"
   )
MSG_HASH(
   MENU_ENUM_LABEL_VALUE_LANG_FRENCH,
   "Français"
   )
MSG_HASH(
   MENU_ENUM_LABEL_VALUE_LANG_GALICIAN,
   "Galicien"
   )
MSG_HASH(
   MENU_ENUM_LABEL_VALUE_LANG_GEORGIAN,
   "Géorgien"
   )
MSG_HASH(
   MENU_ENUM_LABEL_VALUE_LANG_GERMAN,
   "Allemand"
   )
MSG_HASH(
   MENU_ENUM_LABEL_VALUE_LANG_GREEK,
   "Grec"
   )
MSG_HASH(
   MENU_ENUM_LABEL_VALUE_LANG_HAITIAN_CREOLE,
   "Créole haïtien"
   )
MSG_HASH(
   MENU_ENUM_LABEL_VALUE_LANG_HEBREW,
   "Hébreu"
   )
MSG_HASH(
   MENU_ENUM_LABEL_VALUE_LANG_HUNGARIAN,
   "Hongrois"
   )
MSG_HASH(
   MENU_ENUM_LABEL_VALUE_LANG_ICELANDIC,
   "Islandais"
   )
MSG_HASH(
   MENU_ENUM_LABEL_VALUE_LANG_INDONESIAN,
   "Indonésien"
   )
MSG_HASH(
   MENU_ENUM_LABEL_VALUE_LANG_IRISH,
   "Irlandais"
   )
MSG_HASH(
   MENU_ENUM_LABEL_VALUE_LANG_ITALIAN,
   "Italien"
   )
MSG_HASH(
   MENU_ENUM_LABEL_VALUE_LANG_JAPANESE,
   "Japonais"
   )
MSG_HASH(
   MENU_ENUM_LABEL_VALUE_LANG_KOREAN,
   "Coréen"
   )
MSG_HASH(
   MENU_ENUM_LABEL_VALUE_LANG_LATVIAN,
   "Letton"
   )
MSG_HASH(
   MENU_ENUM_LABEL_VALUE_LANG_LITHUANIAN,
   "Lituanien"
   )
MSG_HASH(
   MENU_ENUM_LABEL_VALUE_LANG_MACEDONIAN,
   "Macédonien"
   )
MSG_HASH(
   MENU_ENUM_LABEL_VALUE_LANG_MALAY,
   "Malais"
   )
MSG_HASH(
   MENU_ENUM_LABEL_VALUE_LANG_MALTESE,
   "Maltais"
   )
MSG_HASH(
   MENU_ENUM_LABEL_VALUE_LANG_NORWEGIAN,
   "Norvégien"
   )
MSG_HASH(
   MENU_ENUM_LABEL_VALUE_LANG_PERSIAN,
   "Persan"
   )
MSG_HASH(
   MENU_ENUM_LABEL_VALUE_LANG_POLISH,
   "Polonais"
   )
MSG_HASH(
   MENU_ENUM_LABEL_VALUE_LANG_PORTUGUESE_BRAZIL,
   "Portugais (Brésil)"
   )
MSG_HASH(
   MENU_ENUM_LABEL_VALUE_LANG_PORTUGUESE_PORTUGAL,
   "Portugais (Portugal)"
   )
MSG_HASH(
   MENU_ENUM_LABEL_VALUE_LANG_ROMANIAN,
   "Roumain"
   )
MSG_HASH(
   MENU_ENUM_LABEL_VALUE_LANG_RUSSIAN,
   "Russe"
   )
MSG_HASH(
   MENU_ENUM_LABEL_VALUE_LANG_SERBIAN,
   "Serbe"
   )
MSG_HASH(
   MENU_ENUM_LABEL_VALUE_LANG_SLOVAK,
   "Slovaque"
   )
MSG_HASH(
   MENU_ENUM_LABEL_VALUE_LANG_SLOVENIAN,
   "Slovène"
   )
MSG_HASH(
   MENU_ENUM_LABEL_VALUE_LANG_SPANISH,
   "Espagnol"
   )
MSG_HASH(
   MENU_ENUM_LABEL_VALUE_LANG_SWEDISH,
   "Suédois"
   )
MSG_HASH(
   MENU_ENUM_LABEL_VALUE_LANG_THAI,
   "Thaïlandais"
   )
MSG_HASH(
   MENU_ENUM_LABEL_VALUE_LANG_TURKISH,
   "Turc"
   )
MSG_HASH(
   MENU_ENUM_LABEL_VALUE_LANG_UKRAINIAN,
   "Ukrainien"
   )
MSG_HASH(
   MENU_ENUM_LABEL_VALUE_LANG_URDU,
   "Ourdou"
   )
MSG_HASH(
   MENU_ENUM_LABEL_VALUE_LANG_VIETNAMESE,
   "Vietnamien"
   )
MSG_HASH(
   MENU_ENUM_LABEL_VALUE_LANG_WELSH,
   "Gallois"
   )
MSG_HASH(
   MENU_ENUM_LABEL_VALUE_NETPLAY_SHARE_DIGITAL_OR,
   "Partager"
   )
MSG_HASH(
   MENU_ENUM_LABEL_VALUE_NETPLAY_SHARE_DIGITAL_XOR,
   "Saisir"
   )
MSG_HASH(
   MENU_ENUM_LABEL_VALUE_NETPLAY_SHARE_DIGITAL_VOTE,
   "Voter"
   )
MSG_HASH(
   MENU_ENUM_LABEL_VALUE_NETPLAY_SHARE_ANALOG,
   "Partage des entrées analogiques "
   )
MSG_HASH(
   MENU_ENUM_LABEL_VALUE_NETPLAY_SHARE_ANALOG_MAX,
   "Maximum"
   )
MSG_HASH(
   MENU_ENUM_LABEL_VALUE_NETPLAY_SHARE_ANALOG_AVERAGE,
   "Moyenne"
   )
MSG_HASH(
   MENU_ENUM_LABEL_VALUE_NETPLAY_SHARE_NONE,
   "Ne pas partager"
   )
MSG_HASH(
   MENU_ENUM_LABEL_VALUE_NETPLAY_SHARE_NO_PREFERENCE,
   "Pas de préférence"
   )
MSG_HASH(
   MENU_ENUM_LABEL_VALUE_MENU_TICKER_TYPE_BOUNCE,
   "Faire rebondir de gauche à droite"
   )
MSG_HASH(
   MENU_ENUM_LABEL_VALUE_MENU_TICKER_TYPE_LOOP,
   "Faire défiler vers la gauche"
   )
MSG_HASH(
   MENU_ENUM_LABEL_VALUE_AI_SERVICE_IMAGE_MODE,
   "Mode image"
   )
MSG_HASH(
   MENU_ENUM_LABEL_VALUE_AI_SERVICE_SPEECH_MODE,
   "Mode parole"
   )
MSG_HASH(
   MENU_ENUM_LABEL_VALUE_AI_SERVICE_NARRATOR_MODE,
   "Mode narrateur"
   )
MSG_HASH(
   MENU_ENUM_LABEL_VALUE_PLAYLIST_ENTRY_REMOVE_ENABLE_HIST_FAV,
   "Historique et favoris"
   )
MSG_HASH(
   MENU_ENUM_LABEL_VALUE_PLAYLIST_ENTRY_REMOVE_ENABLE_ALL,
   "Toutes les listes de lecture"
   )
MSG_HASH(
   MENU_ENUM_LABEL_VALUE_PLAYLIST_ENTRY_REMOVE_ENABLE_NONE,
   "Désactivé"
   )
MSG_HASH(
   MENU_ENUM_LABEL_VALUE_PLAYLIST_INLINE_CORE_DISPLAY_HIST_FAV,
   "Historique et favoris"
   )
MSG_HASH(
   MENU_ENUM_LABEL_VALUE_PLAYLIST_INLINE_CORE_DISPLAY_ALWAYS,
   "Toujours"
   )
MSG_HASH(
   MENU_ENUM_LABEL_VALUE_PLAYLIST_INLINE_CORE_DISPLAY_NEVER,
   "Jamais"
   )
MSG_HASH(
   MENU_ENUM_LABEL_VALUE_PLAYLIST_RUNTIME_PER_CORE,
   "Par cœur"
   )
MSG_HASH(
   MENU_ENUM_LABEL_VALUE_PLAYLIST_RUNTIME_AGGREGATE,
   "Cumulé"
   )
MSG_HASH(
   MENU_ENUM_LABEL_VALUE_SYSTEM_INFO_POWER_SOURCE_CHARGED,
   "Chargé"
   )
MSG_HASH(
   MENU_ENUM_LABEL_VALUE_SYSTEM_INFO_POWER_SOURCE_CHARGING,
   "En charge"
   )
MSG_HASH(
   MENU_ENUM_LABEL_VALUE_SYSTEM_INFO_POWER_SOURCE_DISCHARGING,
   "Non chargé"
   )
MSG_HASH(
   MENU_ENUM_LABEL_VALUE_SYSTEM_INFO_POWER_SOURCE_NO_SOURCE,
   "Non alimenté"
   )
MSG_HASH(
   MENU_ENUM_LABEL_VALUE_USE_THIS_DIRECTORY,
   "<Utiliser ce dossier>"
   )
MSG_HASH(
   MENU_ENUM_LABEL_VALUE_DIRECTORY_CONTENT,
   "<Dossier du contenu>"
   )
MSG_HASH(
   MENU_ENUM_LABEL_VALUE_DIRECTORY_DEFAULT,
   "<Par défaut>"
   )
MSG_HASH(
   MENU_ENUM_LABEL_VALUE_DIRECTORY_NONE,
   "<Aucun>"
   )
MSG_HASH( /* FIXME Unused? */
   MENU_ENUM_LABEL_VALUE_RETROKEYBOARD,
   "RetroClavier"
   )
MSG_HASH(
   MENU_ENUM_LABEL_VALUE_RETROPAD,
   "RetroManette"
   )
MSG_HASH(
   MENU_ENUM_LABEL_VALUE_RETROPAD_WITH_ANALOG,
   "RetroManette analogique"
   )
MSG_HASH(
   MENU_ENUM_LABEL_VALUE_NONE,
   "Aucun(e)"
   )
MSG_HASH(
   MENU_ENUM_LABEL_VALUE_UNKNOWN,
   "Inconnu"
   )
MSG_HASH(
   MENU_ENUM_LABEL_VALUE_HOLD_START,
   "Maintenir Start (2 secondes)"
   )
MSG_HASH(
   MENU_ENUM_LABEL_VALUE_DOWN_SELECT,
   "Bas + Select"
   )
MSG_HASH(
   MENU_ENUM_LABEL_RUMBLE_TYPE_DISABLED,
   "<Désactivé>"
   )
MSG_HASH(
   MENU_ENUM_LABEL_RUMBLE_TYPE_CHANGES,
   "Change"
   )
MSG_HASH(
   MENU_ENUM_LABEL_RUMBLE_TYPE_DOES_NOT_CHANGE,
   "Ne change pas"
   )
MSG_HASH(
   MENU_ENUM_LABEL_RUMBLE_TYPE_INCREASE,
   "Augmente"
   )
MSG_HASH(
   MENU_ENUM_LABEL_RUMBLE_TYPE_DECREASE,
   "Diminue"
   )
MSG_HASH(
   MENU_ENUM_LABEL_RUMBLE_TYPE_EQ_VALUE,
   "= valeur de vibration"
   )
MSG_HASH(
   MENU_ENUM_LABEL_RUMBLE_TYPE_NEQ_VALUE,
   "!= valeur de vibration"
   )
MSG_HASH(
   MENU_ENUM_LABEL_RUMBLE_TYPE_LT_VALUE,
   "< valeur de vibration"
   )
MSG_HASH(
   MENU_ENUM_LABEL_RUMBLE_TYPE_GT_VALUE,
   "> valeur de vibration"
   )
MSG_HASH(
   MENU_ENUM_LABEL_RUMBLE_TYPE_INCREASE_BY_VALUE,
   "Augmente par la valeur de vibration"
   )
MSG_HASH(
   MENU_ENUM_LABEL_RUMBLE_TYPE_DECREASE_BY_VALUE,
   "Diminue par la valeur de vibration"
   )
MSG_HASH(
   MENU_ENUM_LABEL_RUMBLE_PORT_16,
   "Tous"
   )
MSG_HASH(
   MENU_ENUM_LABEL_CHEAT_TYPE_DISABLED,
   "<Désactivé>"
   )
MSG_HASH(
   MENU_ENUM_LABEL_CHEAT_TYPE_SET_TO_VALUE,
   "Régler à la valeur"
   )
MSG_HASH(
   MENU_ENUM_LABEL_CHEAT_TYPE_INCREASE_VALUE,
   "Augmenter par la valeur"
   )
MSG_HASH(
   MENU_ENUM_LABEL_CHEAT_TYPE_DECREASE_VALUE,
   "Diminuer par la valeur"
   )
MSG_HASH(
   MENU_ENUM_LABEL_CHEAT_TYPE_RUN_NEXT_IF_EQ,
   "Exécuter le prochain cheat si la valeur = mémoire"
   )
MSG_HASH(
   MENU_ENUM_LABEL_CHEAT_TYPE_RUN_NEXT_IF_NEQ,
   "Exécuter le prochain cheat si la valeur != mémoire"
   )
MSG_HASH(
   MENU_ENUM_LABEL_CHEAT_TYPE_RUN_NEXT_IF_LT,
   "Exécuter le prochain cheat si la valeur < mémoire"
   )
MSG_HASH(
   MENU_ENUM_LABEL_CHEAT_TYPE_RUN_NEXT_IF_GT,
   "Exécuter le prochain cheat si la valeur > mémoire"
   )
MSG_HASH(
   MENU_ENUM_LABEL_CHEAT_HANDLER_TYPE_EMU,
   "Emulateur"
   )
MSG_HASH(
   MENU_ENUM_LABEL_CHEAT_MEMORY_SIZE_1,
   "1-bit, valeur max = 0x01"
   )
MSG_HASH(
   MENU_ENUM_LABEL_CHEAT_MEMORY_SIZE_2,
   "2-bit, valeur max = 0x03"
   )
MSG_HASH(
   MENU_ENUM_LABEL_CHEAT_MEMORY_SIZE_4,
   "4-bit, valeur max = 0x0F"
   )
MSG_HASH(
   MENU_ENUM_LABEL_CHEAT_MEMORY_SIZE_8,
   "8-bit, valeur max = 0xFF"
   )
MSG_HASH(
   MENU_ENUM_LABEL_CHEAT_MEMORY_SIZE_16,
   "16-bit, valeur max = 0xFFFF"
   )
MSG_HASH(
   MENU_ENUM_LABEL_CHEAT_MEMORY_SIZE_32,
   "32-bit, valeur max = 0xFFFFFFFF"
   )
MSG_HASH(
   MENU_ENUM_LABEL_VALUE_PLAYLIST_MANAGER_SORT_MODE_DEFAULT,
   "Ordre par défaut du système"
   )
MSG_HASH(
   MENU_ENUM_LABEL_VALUE_PLAYLIST_MANAGER_SORT_MODE_ALPHABETICAL,
   "Ordre alphabétique"
   )
MSG_HASH(
   MENU_ENUM_LABEL_VALUE_PLAYLIST_MANAGER_SORT_MODE_OFF,
   "Aucun tri"
   )
MSG_HASH(
   MENU_ENUM_LABEL_VALUE_PLAYLIST_MANAGER_LABEL_DISPLAY_MODE_DEFAULT,
   "Afficher le titre complet"
   )
MSG_HASH(
   MENU_ENUM_LABEL_VALUE_PLAYLIST_MANAGER_LABEL_DISPLAY_MODE_REMOVE_PARENS,
   "Supprimer le contenu entre ()"
   )
MSG_HASH(
   MENU_ENUM_LABEL_VALUE_PLAYLIST_MANAGER_LABEL_DISPLAY_MODE_REMOVE_BRACKETS,
   "Supprimer le contenu entre []"
   )
MSG_HASH(
   MENU_ENUM_LABEL_VALUE_PLAYLIST_MANAGER_LABEL_DISPLAY_MODE_REMOVE_PARENS_AND_BRACKETS,
   "Supprimer le contenu entre () et []"
   )
MSG_HASH(
   MENU_ENUM_LABEL_VALUE_PLAYLIST_MANAGER_LABEL_DISPLAY_MODE_KEEP_REGION,
   "Garder la région"
   )
MSG_HASH(
   MENU_ENUM_LABEL_VALUE_PLAYLIST_MANAGER_LABEL_DISPLAY_MODE_KEEP_DISC_INDEX,
   "Garder le numéro du disque"
   )
MSG_HASH(
   MENU_ENUM_LABEL_VALUE_PLAYLIST_MANAGER_LABEL_DISPLAY_MODE_KEEP_REGION_AND_DISC_INDEX,
   "Garder la région et le numéro du disque"
   )
MSG_HASH(
   MENU_ENUM_LABEL_VALUE_PLAYLIST_MANAGER_THUMBNAIL_MODE_DEFAULT,
   "Par défaut du système"
   )
MSG_HASH(
   MENU_ENUM_LABEL_VALUE_THUMBNAIL_MODE_BOXARTS,
   "Jaquettes"
   )
MSG_HASH(
   MENU_ENUM_LABEL_VALUE_THUMBNAIL_MODE_SCREENSHOTS,
   "Captures d'écran"
   )
MSG_HASH(
   MENU_ENUM_LABEL_VALUE_THUMBNAIL_MODE_TITLE_SCREENS,
   "Écrans titres"
   )
MSG_HASH(
   MENU_ENUM_LABEL_VALUE_SCROLL_NORMAL,
   "Normale"
   )
MSG_HASH(
   MENU_ENUM_LABEL_VALUE_SCROLL_FAST,
   "Rapide"
   )
MSG_HASH(
   MENU_ENUM_LABEL_VALUE_ON,
   "Activé"
   )
MSG_HASH(
   MENU_ENUM_LABEL_VALUE_OFF,
   "Désactivé"
   )
MSG_HASH(
   MENU_ENUM_LABEL_VALUE_YES,
   "Oui"
   )
MSG_HASH(
   MENU_ENUM_LABEL_VALUE_NO,
   "Non"
   )
MSG_HASH(
   MENU_ENUM_LABEL_VALUE_TRUE,
   "Vrai"
   )
MSG_HASH(
   MENU_ENUM_LABEL_VALUE_FALSE,
   "Faux"
   )
MSG_HASH(
   MENU_ENUM_LABEL_VALUE_ENABLED,
   "Activé"
   )
MSG_HASH(
   MENU_ENUM_LABEL_VALUE_DISABLED,
   "Désactivé"
   )
MSG_HASH(
   MENU_ENUM_LABEL_VALUE_NOT_AVAILABLE,
   "Indisponible"
   )
MSG_HASH(
   MENU_ENUM_LABEL_VALUE_CHEEVOS_LOCKED_ENTRY,
   "Verrouillé"
   )
MSG_HASH(
   MENU_ENUM_LABEL_VALUE_CHEEVOS_UNLOCKED_ENTRY,
   "Débloqué"
   )
MSG_HASH(
   MENU_ENUM_LABEL_VALUE_CHEEVOS_UNOFFICIAL_ENTRY,
   "Non officiel"
   )
MSG_HASH(
   MENU_ENUM_LABEL_VALUE_CHEEVOS_UNSUPPORTED_ENTRY,
   "Non pris en charge"
   )
MSG_HASH(
   MENU_ENUM_LABEL_VALUE_DONT_CARE,
   "Peu importe"
   )
MSG_HASH(
   MENU_ENUM_LABEL_VALUE_LINEAR,
   "Linéaire"
   )
MSG_HASH(
   MENU_ENUM_LABEL_VALUE_NEAREST,
   "Au plus proche"
   )
MSG_HASH(
   MENU_ENUM_LABEL_VALUE_MANUAL_CONTENT_SCAN_SYSTEM_NAME_USE_CONTENT_DIR,
   "<Dossier du contenu>"
   )
MSG_HASH(
   MENU_ENUM_LABEL_VALUE_MANUAL_CONTENT_SCAN_SYSTEM_NAME_USE_CUSTOM,
   "<Personnalisé>"
   )
MSG_HASH(
   MENU_ENUM_LABEL_VALUE_MANUAL_CONTENT_SCAN_CORE_NAME_DETECT,
   "<Non spécifié>"
   )
MSG_HASH(
   MENU_ENUM_LABEL_VALUE_LEFT_ANALOG,
   "Analogique gauche"
   )
MSG_HASH(
   MENU_ENUM_LABEL_VALUE_RIGHT_ANALOG,
   "Analogique droite"
   )
MSG_HASH(
   MENU_ENUM_LABEL_VALUE_INPUT_KEY,
   "(Touche : %s)"
   )
MSG_HASH(
   MENU_ENUM_LABEL_VALUE_INPUT_MOUSE_LEFT,
   "Souris 1 (clic gauche)"
   )
MSG_HASH(
   MENU_ENUM_LABEL_VALUE_INPUT_MOUSE_RIGHT,
   "Souris 2 (clic droit)"
   )
MSG_HASH(
   MENU_ENUM_LABEL_VALUE_INPUT_MOUSE_MIDDLE,
   "Souris 3 (clic molette)"
   )
MSG_HASH(
   MENU_ENUM_LABEL_VALUE_INPUT_MOUSE_BUTTON4,
   "Souris 4"
   )
MSG_HASH(
   MENU_ENUM_LABEL_VALUE_INPUT_MOUSE_BUTTON5,
   "Souris 5"
   )
MSG_HASH(
   MENU_ENUM_LABEL_VALUE_INPUT_MOUSE_WHEEL_UP,
   "Molette Haut"
   )
MSG_HASH(
   MENU_ENUM_LABEL_VALUE_INPUT_MOUSE_WHEEL_DOWN,
   "Molette Bas"
   )
MSG_HASH(
   MENU_ENUM_LABEL_VALUE_INPUT_MOUSE_HORIZ_WHEEL_UP,
   "Molette Gauche"
   )
MSG_HASH(
   MENU_ENUM_LABEL_VALUE_INPUT_MOUSE_HORIZ_WHEEL_DOWN,
   "Molette Droite"
   )
MSG_HASH(
   MENU_ENUM_LABEL_VALUE_INPUT_POLL_TYPE_BEHAVIOR_EARLY,
   "Précoce"
   )
MSG_HASH(
   MENU_ENUM_LABEL_VALUE_INPUT_POLL_TYPE_BEHAVIOR_NORMAL,
   "Normale"
   )
MSG_HASH(
   MENU_ENUM_LABEL_VALUE_INPUT_POLL_TYPE_BEHAVIOR_LATE,
   "Tardive"
   )
MSG_HASH(
   MENU_ENUM_LABEL_VALUE_TIMEDATE_YMD_HMS,
   "AAAA-MM-JJ HH:MM:SS"
   )
MSG_HASH(
   MENU_ENUM_LABEL_VALUE_TIMEDATE_YMD_HM,
   "AAAA-MM-JJ HH:MM"
   )
MSG_HASH(
   MENU_ENUM_LABEL_VALUE_TIMEDATE_YMD,
   "AAAA-MM-JJ"
   )
MSG_HASH(
   MENU_ENUM_LABEL_VALUE_TIMEDATE_YM,
   "AAAA-MM"
   )
MSG_HASH(
   MENU_ENUM_LABEL_VALUE_TIMEDATE_MDYYYY_HMS,
   "MM-JJ-AAAA HH:MM:SS"
   )
MSG_HASH(
   MENU_ENUM_LABEL_VALUE_TIMEDATE_MDYYYY_HM,
   "MM-JJ-AAAA HH:MM"
   )
MSG_HASH(
   MENU_ENUM_LABEL_VALUE_TIMEDATE_MD_HM,
   "MM-JJ HH:MM"
   )
MSG_HASH(
   MENU_ENUM_LABEL_VALUE_TIMEDATE_MDYYYY,
   "MM-JJ-AAAA"
   )
MSG_HASH(
   MENU_ENUM_LABEL_VALUE_TIMEDATE_MD,
   "MM-JJ"
   )
MSG_HASH(
   MENU_ENUM_LABEL_VALUE_TIMEDATE_DDMMYYYY_HMS,
   "JJ-MM-AAAA HH:MM:SS"
   )
MSG_HASH(
   MENU_ENUM_LABEL_VALUE_TIMEDATE_DDMMYYYY_HM,
   "JJ-MM-AAAA HH:MM"
   )
MSG_HASH(
   MENU_ENUM_LABEL_VALUE_TIMEDATE_DDMM_HM,
   "JJ-MM HH:MM"
   )
MSG_HASH(
   MENU_ENUM_LABEL_VALUE_TIMEDATE_DDMMYYYY,
   "JJ-MM/AAAA"
   )
MSG_HASH(
   MENU_ENUM_LABEL_VALUE_TIMEDATE_DDMM,
   "JJ-MM"
   )
MSG_HASH(
<<<<<<< HEAD
   MENU_ENUM_LABEL_VALUE_TIMEDATE_STYLE_YMD_HMS_AM_PM,
=======
   MENU_ENUM_LABEL_VALUE_TIMEDATE_HMS,
   "HH:MM:SS"
   )
MSG_HASH(
   MENU_ENUM_LABEL_VALUE_TIMEDATE_HM,
   "HH:MM"
   )
MSG_HASH(
   MENU_ENUM_LABEL_VALUE_TIMEDATE_YMD_HMS_AMPM,
>>>>>>> eaba575c
   "AAAA-MM-JJ HH:MM:SS (AM/PM)"
   )
MSG_HASH(
   MENU_ENUM_LABEL_VALUE_TIMEDATE_YMD_HM_AMPM,
   "AAAA-MM-JJ HH:MM (AM/PM)"
   )
MSG_HASH(
   MENU_ENUM_LABEL_VALUE_TIMEDATE_MDYYYY_HMS_AMPM,
   "MM-JJ-AAAA HH:MM:SS (AM/PM)"
   )
MSG_HASH(
   MENU_ENUM_LABEL_VALUE_TIMEDATE_MDYYYY_HM_AMPM,
   "MM-JJ-AAAA HH:MM (AM/PM)"
   )
MSG_HASH(
   MENU_ENUM_LABEL_VALUE_TIMEDATE_MD_HM_AMPM,
   "MM-JJ HH:MM (AM/PM)"
   )
MSG_HASH(
   MENU_ENUM_LABEL_VALUE_TIMEDATE_DDMMYYYY_HMS_AMPM,
   "JJ-MM-AAAA HH:MM:SS (AM/PM)"
   )
MSG_HASH(
   MENU_ENUM_LABEL_VALUE_TIMEDATE_DDMMYYYY_HM_AMPM,
   "JJ-MM-AAAA HH:MM (AM/PM)"
   )
MSG_HASH(
   MENU_ENUM_LABEL_VALUE_TIMEDATE_DDMM_HM_AMPM,
   "JJ-MM HH:MM (AM/PM)"
   )
MSG_HASH(
<<<<<<< HEAD
   MENU_ENUM_LABEL_VALUE_PLAYLIST_SUBLABEL_LAST_PLAYED_STYLE_YMD_HMS,
   "AAAA/MM/JJ - HH:MM:SS"
   )
MSG_HASH(
   MENU_ENUM_LABEL_VALUE_PLAYLIST_SUBLABEL_LAST_PLAYED_STYLE_YMD_HM,
   "AAAA/MM/JJ - HH:MM"
   )
MSG_HASH(
   MENU_ENUM_LABEL_VALUE_PLAYLIST_SUBLABEL_LAST_PLAYED_STYLE_YMD,
   "AAAA/MM/JJ"
   )
MSG_HASH(
   MENU_ENUM_LABEL_VALUE_PLAYLIST_SUBLABEL_LAST_PLAYED_STYLE_YM,
   "AAAA/MM"
   )
MSG_HASH(
   MENU_ENUM_LABEL_VALUE_PLAYLIST_SUBLABEL_LAST_PLAYED_STYLE_MDYYYY_HMS,
   "MM/JJ/AAAA - HH:MM:SS"
   )
MSG_HASH(
   MENU_ENUM_LABEL_VALUE_PLAYLIST_SUBLABEL_LAST_PLAYED_STYLE_MDYYYY_HM,
   "MM/JJ/AAAA - HH:MM"
   )
MSG_HASH(
   MENU_ENUM_LABEL_VALUE_PLAYLIST_SUBLABEL_LAST_PLAYED_STYLE_MD_HM,
   "MM/JJ - HH:MM"
   )
MSG_HASH(
   MENU_ENUM_LABEL_VALUE_PLAYLIST_SUBLABEL_LAST_PLAYED_STYLE_MDYYYY,
   "MM/JJ/AAAA"
   )
MSG_HASH(
   MENU_ENUM_LABEL_VALUE_PLAYLIST_SUBLABEL_LAST_PLAYED_STYLE_MD,
   "MM/JJ"
   )
MSG_HASH(
   MENU_ENUM_LABEL_VALUE_PLAYLIST_SUBLABEL_LAST_PLAYED_STYLE_DDMMYYYY_HMS,
   "JJ/MM/AAAA - HH:MM:SS"
   )
MSG_HASH(
   MENU_ENUM_LABEL_VALUE_PLAYLIST_SUBLABEL_LAST_PLAYED_STYLE_DDMMYYYY_HM,
   "JJ/MM/AAAA - HH:MM"
   )
MSG_HASH(
   MENU_ENUM_LABEL_VALUE_PLAYLIST_SUBLABEL_LAST_PLAYED_STYLE_DDMM_HM,
   "JJ/MM - HH:MM"
   )
MSG_HASH(
   MENU_ENUM_LABEL_VALUE_PLAYLIST_SUBLABEL_LAST_PLAYED_STYLE_DDMMYYYY,
   "JJ/MM/AAAA"
   )
MSG_HASH(
   MENU_ENUM_LABEL_VALUE_PLAYLIST_SUBLABEL_LAST_PLAYED_STYLE_DDMM,
   "JJ/MM"
   )
MSG_HASH(
   MENU_ENUM_LABEL_VALUE_PLAYLIST_SUBLABEL_LAST_PLAYED_STYLE_YMD_HMS_AM_PM,
   "AAAA/MM/JJ - HH:MM:SS (AM/PM)"
   )
MSG_HASH(
   MENU_ENUM_LABEL_VALUE_PLAYLIST_SUBLABEL_LAST_PLAYED_STYLE_YMD_HM_AM_PM,
   "AAAA/MM/JJ - HH:MM (AM/PM)"
   )
MSG_HASH(
   MENU_ENUM_LABEL_VALUE_PLAYLIST_SUBLABEL_LAST_PLAYED_STYLE_MDYYYY_HMS_AM_PM,
   "MM/JJ/AAAA - HH:MM:SS (AM/PM)"
   )
MSG_HASH(
   MENU_ENUM_LABEL_VALUE_PLAYLIST_SUBLABEL_LAST_PLAYED_STYLE_MDYYYY_HM_AM_PM,
   "MM/JJ/AAAA - HH:MM (AM/PM)"
   )
MSG_HASH(
   MENU_ENUM_LABEL_VALUE_PLAYLIST_SUBLABEL_LAST_PLAYED_STYLE_MD_HM_AM_PM,
   "MM/JJ - HH:MM (AM/PM)"
   )
MSG_HASH(
   MENU_ENUM_LABEL_VALUE_PLAYLIST_SUBLABEL_LAST_PLAYED_STYLE_DDMMYYYY_HMS_AM_PM,
   "JJ/MM/AAAA - HH:MM:SS (AM/PM)"
   )
MSG_HASH(
   MENU_ENUM_LABEL_VALUE_PLAYLIST_SUBLABEL_LAST_PLAYED_STYLE_DDMMYYYY_HM_AM_PM,
   "JJ/MM/AAAA - HH:MM (AM/PM)"
   )
MSG_HASH(
   MENU_ENUM_LABEL_VALUE_PLAYLIST_SUBLABEL_LAST_PLAYED_STYLE_DDMM_HM_AM_PM,
   "JJ/MM - HH:MM (AM/PM)"
=======
   MENU_ENUM_LABEL_VALUE_TIMEDATE_HMS_AMPM,
   "HH:MM:SS (AM/PM)"
   )
MSG_HASH(
   MENU_ENUM_LABEL_VALUE_TIMEDATE_HM_AMPM,
   "HH:MM (AM/PM)"
>>>>>>> eaba575c
   )

/* RGUI: Settings > User Interface > Appearance */

MSG_HASH(
   MENU_ENUM_LABEL_VALUE_MENU_RGUI_BACKGROUND_FILLER_THICKNESS_ENABLE,
   "Épaisseur du remplissage de l'arrière-plan"
   )
MSG_HASH(
   MENU_ENUM_SUBLABEL_MENU_RGUI_BACKGROUND_FILLER_THICKNESS_ENABLE,
   "Augmente la taille du motif de damier en arrière-plan du menu."
   )
MSG_HASH(
   MENU_ENUM_LABEL_VALUE_MENU_RGUI_BORDER_FILLER_ENABLE,
   "Remplissage de la bordure"
   )
MSG_HASH(
   MENU_ENUM_LABEL_VALUE_MENU_RGUI_BORDER_FILLER_THICKNESS_ENABLE,
   "Épaisseur du remplissage de la bordure"
   )
MSG_HASH(
   MENU_ENUM_SUBLABEL_MENU_RGUI_BORDER_FILLER_THICKNESS_ENABLE,
   "Augmente la taille du motif de damier en arrière-plan de la bordure."
   )
MSG_HASH(
   MENU_ENUM_SUBLABEL_MENU_RGUI_BORDER_FILLER_ENABLE,
   "Affiche la bordure du menu."
   )
MSG_HASH(
   MENU_ENUM_LABEL_VALUE_MENU_RGUI_FULL_WIDTH_LAYOUT,
   "Utiliser la mise en page en pleine largeur"
   )
MSG_HASH(
   MENU_ENUM_SUBLABEL_MENU_RGUI_FULL_WIDTH_LAYOUT,
   "Redimensionner et positionner les entrées du menu pour utiliser au mieux l'espace disponible à l'écran. Désactiver cette option pour utiliser une disposition classique à deux colonnes de largeur fixe."
   )
MSG_HASH(
   MENU_ENUM_LABEL_VALUE_MENU_LINEAR_FILTER,
   "Filtre linéaire dans le menu"
   )
MSG_HASH(
   MENU_ENUM_SUBLABEL_MENU_LINEAR_FILTER,
   "Ajoute un léger flou au menu pour atténuer le contour des pixels bruts."
   )
MSG_HASH(
   MENU_ENUM_LABEL_VALUE_MENU_RGUI_INTERNAL_UPSCALE_LEVEL,
   "Upscaling interne"
   )
MSG_HASH(
   MENU_ENUM_SUBLABEL_MENU_RGUI_INTERNAL_UPSCALE_LEVEL,
   "Upscale l'interface du menu avant de l'afficher à l'écran. Lors de l'utilisation du 'Filtre linéaire dans le menu', cette option supprime les artéfacts de mise à l'échelle (pixels irréguliers) tout en conservant une image nette. A un impact significatif sur les performances qui augmente avec le niveau d'upscaling."
   )
MSG_HASH(
   MENU_ENUM_LABEL_VALUE_MENU_RGUI_ASPECT_RATIO,
   "Rapport d'aspect du menu"
   )
MSG_HASH(
   MENU_ENUM_SUBLABEL_MENU_RGUI_ASPECT_RATIO,
   "Sélectionner le rapport d'aspect du menu. Les rapports d'écran large augmentent la résolution horizontale de l'interface de menu. (Peut nécessiter un redémarrage si 'Verrouiller le rapport d'aspect du menu' est désactivé)"
   )
MSG_HASH(
   MENU_ENUM_LABEL_VALUE_MENU_RGUI_ASPECT_RATIO_LOCK,
   "Verrouiller le rapport d'aspect du menu"
   )
MSG_HASH(
   MENU_ENUM_SUBLABEL_MENU_RGUI_ASPECT_RATIO_LOCK,
   "S'assure que le menu est toujours affiché avec le bon rapport d'aspect. Si cette option est désactivée, le menu rapide sera étiré pour correspondre au contenu actuellement chargé."
   )
MSG_HASH(
   MENU_ENUM_LABEL_VALUE_RGUI_MENU_COLOR_THEME,
   "Thème de couleur du menu"
   )
MSG_HASH(
   MENU_ENUM_SUBLABEL_RGUI_MENU_COLOR_THEME,
   "Selectionner un thème de couleur différent. Choisir 'Personnalisé' permet l'utilisation de fichiers de préréglages de thème du menu."
   )
MSG_HASH(
   MENU_ENUM_LABEL_VALUE_RGUI_MENU_THEME_PRESET,
   "Préréglages de thème du menu personnalisés"
   )
MSG_HASH(
   MENU_ENUM_SUBLABEL_RGUI_MENU_THEME_PRESET,
   "Selectionner un fichier de préréglages de thème du menu depuis le navigateur de fichiers."
   )
MSG_HASH(
   MENU_ENUM_LABEL_VALUE_MENU_RGUI_SHADOWS,
   "Effet d'ombres"
   )
MSG_HASH(
   MENU_ENUM_SUBLABEL_MENU_RGUI_SHADOWS,
   "Activer les ombres portées pour le texte du menu, les bordures et les miniatures. A un impact modeste sur les performances."
   )
MSG_HASH(
   MENU_ENUM_LABEL_VALUE_MENU_RGUI_PARTICLE_EFFECT,
   "Animation de l'arrière-plan"
   )
MSG_HASH(
   MENU_ENUM_SUBLABEL_MENU_RGUI_PARTICLE_EFFECT,
   "Activer l'effet d'animation de particules en arrière-plan. A un impact significatif sur les performances."
   )
MSG_HASH(
   MENU_ENUM_LABEL_VALUE_MENU_RGUI_PARTICLE_EFFECT_SPEED,
   "Vitesse de l'animation en arrière-plan"
   )
MSG_HASH(
   MENU_ENUM_SUBLABEL_MENU_RGUI_PARTICLE_EFFECT_SPEED,
   "Ajuste la vitesse des effets d'animation de particules en arrière-plan."
   )
MSG_HASH(
   MENU_ENUM_LABEL_VALUE_MENU_RGUI_INLINE_THUMBNAILS,
   "Afficher les miniatures dans les listes de lecture"
   )
MSG_HASH(
   MENU_ENUM_SUBLABEL_MENU_RGUI_INLINE_THUMBNAILS,
   "Réduit les miniatures intégrées lors de l'affichage des listes de lecture. Lorsque cette option est désactivée, la 'Miniature du haut' peut toujours être affichée en plein écran en appuyant sur RetroManette Y."
   )
MSG_HASH(
   MENU_ENUM_LABEL_VALUE_THUMBNAILS_RGUI,
   "Miniature du haut"
   )
MSG_HASH(
   MENU_ENUM_SUBLABEL_THUMBNAILS_RGUI,
   "Type de miniatures à afficher en haut à droite des listes de lecture. Cette vignette peut être basculée en mode plein écran en appuyant sur RetroManette Y."
   )
MSG_HASH(
   MENU_ENUM_LABEL_VALUE_LEFT_THUMBNAILS_RGUI,
   "Miniature du bas"
   )
MSG_HASH(
   MENU_ENUM_SUBLABEL_LEFT_THUMBNAILS_RGUI,
   "Type de miniatures à afficher en bas à droite des listes de lecture."
   )
MSG_HASH(
   MENU_ENUM_LABEL_VALUE_MENU_RGUI_SWAP_THUMBNAILS,
   "Échanger les miniatures"
   )
MSG_HASH(
   MENU_ENUM_SUBLABEL_MENU_RGUI_SWAP_THUMBNAILS,
   "Échange les positions à l'écran de 'Miniature du haut' et 'Miniature du bas'."
   )
MSG_HASH(
   MENU_ENUM_LABEL_VALUE_MENU_RGUI_THUMBNAIL_DOWNSCALER,
   "Méthode de réduction des miniatures"
   )
MSG_HASH(
   MENU_ENUM_SUBLABEL_MENU_RGUI_THUMBNAIL_DOWNSCALER,
   "Méthode de rééchantillonnage utilisée lors de la réduction de grandes miniatures pour les adapter à l'écran."
   )
MSG_HASH(
   MENU_ENUM_LABEL_VALUE_MENU_RGUI_THUMBNAIL_DELAY,
   "Retarder l'affichage de la miniature (ms)"
   )
MSG_HASH(
   MENU_ENUM_SUBLABEL_MENU_RGUI_THUMBNAIL_DELAY,
   "Applique un délai de temps entre la sélection d'une entrée de liste de lecture et le chargement de sa miniature associée. Régler sur une valeur d'au moins 256 ms permet la navigation rapide sans à-coups même sur les appareils les plus lents."
   )
MSG_HASH(
   MENU_ENUM_LABEL_VALUE_MENU_RGUI_EXTENDED_ASCII,
   "Prise en charge de l'ASCII étendu"
   )
MSG_HASH(
   MENU_ENUM_SUBLABEL_MENU_RGUI_EXTENDED_ASCII,
   "Activer l'affichage des caractères ASCII non standard. Requis pour la compatibilité avec certaines langues occidentales non anglaises. A un impact modéré sur les performances."
   )

/* RGUI: Settings Options */

MSG_HASH(
   MENU_ENUM_LABEL_VALUE_RGUI_THUMB_SCALE_POINT,
   "Au plus proche (Rapide)"
   )
MSG_HASH(
   MENU_ENUM_LABEL_VALUE_RGUI_THUMB_SCALE_BILINEAR,
   "Bilinéaire"
   )
MSG_HASH(
   MENU_ENUM_LABEL_VALUE_RGUI_THUMB_SCALE_SINC,
   "Sinc/Lanczos3 (Lent)"
   )
MSG_HASH(
   MENU_ENUM_LABEL_VALUE_RGUI_UPSCALE_NONE,
   "Aucune"
   )
MSG_HASH(
   MENU_ENUM_LABEL_VALUE_RGUI_ASPECT_RATIO_16_9_CENTRE,
   "16:9 (Centré)"
   )
MSG_HASH(
   MENU_ENUM_LABEL_VALUE_RGUI_ASPECT_RATIO_16_10_CENTRE,
   "16:10 (Centré)"
   )
MSG_HASH(
   MENU_ENUM_LABEL_VALUE_RGUI_ASPECT_RATIO_LOCK_NONE,
   "Désactivé"
   )
MSG_HASH(
   MENU_ENUM_LABEL_VALUE_RGUI_ASPECT_RATIO_LOCK_FIT_SCREEN,
   "Adapter à l'écran"
   )
MSG_HASH(
   MENU_ENUM_LABEL_VALUE_RGUI_ASPECT_RATIO_LOCK_INTEGER,
   "Échelle à l'entier"
   )
MSG_HASH(
   MENU_ENUM_LABEL_VALUE_RGUI_ASPECT_RATIO_LOCK_FILL_SCREEN,
   "Remplir l'écran (Étiré)"
   )
MSG_HASH(
   MENU_ENUM_LABEL_VALUE_RGUI_MENU_COLOR_THEME_CUSTOM,
   "Personnalisé"
   )
MSG_HASH(
   MENU_ENUM_LABEL_VALUE_RGUI_MENU_COLOR_THEME_CLASSIC_RED,
   "Rouge classique"
   )
MSG_HASH(
   MENU_ENUM_LABEL_VALUE_RGUI_MENU_COLOR_THEME_CLASSIC_ORANGE,
   "Orange classique"
   )
MSG_HASH(
   MENU_ENUM_LABEL_VALUE_RGUI_MENU_COLOR_THEME_CLASSIC_YELLOW,
   "Jaune classique"
   )
MSG_HASH(
   MENU_ENUM_LABEL_VALUE_RGUI_MENU_COLOR_THEME_CLASSIC_GREEN,
   "Vert classique"
   )
MSG_HASH(
   MENU_ENUM_LABEL_VALUE_RGUI_MENU_COLOR_THEME_CLASSIC_BLUE,
   "Bleu classique"
   )
MSG_HASH(
   MENU_ENUM_LABEL_VALUE_RGUI_MENU_COLOR_THEME_CLASSIC_VIOLET,
   "Violet classique"
   )
MSG_HASH(
   MENU_ENUM_LABEL_VALUE_RGUI_MENU_COLOR_THEME_CLASSIC_GREY,
   "Gris classique"
   )
MSG_HASH(
   MENU_ENUM_LABEL_VALUE_RGUI_MENU_COLOR_THEME_LEGACY_RED,
   "Rouge hérité"
   )
MSG_HASH(
   MENU_ENUM_LABEL_VALUE_RGUI_MENU_COLOR_THEME_DARK_PURPLE,
   "Violet sombre"
   )
MSG_HASH(
   MENU_ENUM_LABEL_VALUE_RGUI_MENU_COLOR_THEME_MIDNIGHT_BLUE,
   "Bleu nuit"
   )
MSG_HASH(
   MENU_ENUM_LABEL_VALUE_RGUI_MENU_COLOR_THEME_GOLDEN,
   "Doré"
   )
MSG_HASH(
   MENU_ENUM_LABEL_VALUE_RGUI_MENU_COLOR_THEME_ELECTRIC_BLUE,
   "Bleu électrique"
   )
MSG_HASH(
   MENU_ENUM_LABEL_VALUE_RGUI_MENU_COLOR_THEME_APPLE_GREEN,
   "Vert pomme"
   )
MSG_HASH(
   MENU_ENUM_LABEL_VALUE_RGUI_MENU_COLOR_THEME_VOLCANIC_RED,
   "Rouge volcanique"
   )
MSG_HASH(
   MENU_ENUM_LABEL_VALUE_RGUI_MENU_COLOR_THEME_LAGOON,
   "Lagon"
   )
MSG_HASH(
   MENU_ENUM_LABEL_VALUE_RGUI_MENU_COLOR_THEME_BROGRAMMER,
   "Brogrammeur"
   )
MSG_HASH(
   MENU_ENUM_LABEL_VALUE_RGUI_MENU_COLOR_THEME_FAIRYFLOSS,
   "Soie de fée"
   )
MSG_HASH(
   MENU_ENUM_LABEL_VALUE_RGUI_MENU_COLOR_THEME_FLATUI,
   "Minimaliste"
   )
MSG_HASH(
   MENU_ENUM_LABEL_VALUE_RGUI_MENU_COLOR_THEME_GRUVBOX_DARK,
   "Gruvbox sombre"
   )
MSG_HASH(
   MENU_ENUM_LABEL_VALUE_RGUI_MENU_COLOR_THEME_GRUVBOX_LIGHT,
   "Gruvbox claire"
   )
MSG_HASH(
   MENU_ENUM_LABEL_VALUE_RGUI_MENU_COLOR_THEME_HACKING_THE_KERNEL,
   "Pirater le kernel"
   )
MSG_HASH(
   MENU_ENUM_LABEL_VALUE_RGUI_MENU_COLOR_THEME_SOLARIZED_DARK,
   "Solarisé sombre"
   )
MSG_HASH(
   MENU_ENUM_LABEL_VALUE_RGUI_MENU_COLOR_THEME_SOLARIZED_LIGHT,
   "Solarisé clair"
   )
MSG_HASH(
   MENU_ENUM_LABEL_VALUE_RGUI_MENU_COLOR_THEME_TANGO_DARK,
   "Tango sombre"
   )
MSG_HASH(
   MENU_ENUM_LABEL_VALUE_RGUI_MENU_COLOR_THEME_TANGO_LIGHT,
   "Tango clair"
   )
MSG_HASH(
   MENU_ENUM_LABEL_VALUE_RGUI_PARTICLE_EFFECT_NONE,
   "Désactivée"
   )
MSG_HASH(
   MENU_ENUM_LABEL_VALUE_RGUI_PARTICLE_EFFECT_SNOW,
   "Neige (Légère)"
   )
MSG_HASH(
   MENU_ENUM_LABEL_VALUE_RGUI_PARTICLE_EFFECT_SNOW_ALT,
   "Neige (Intense)"
   )
MSG_HASH(
   MENU_ENUM_LABEL_VALUE_RGUI_PARTICLE_EFFECT_RAIN,
   "Pluie"
   )
MSG_HASH(
   MENU_ENUM_LABEL_VALUE_RGUI_PARTICLE_EFFECT_STARFIELD,
   "Ciel étoilé"
   )

/* XMB: Settings > User Interface > Appearance */

MSG_HASH(
   MENU_ENUM_LABEL_VALUE_LEFT_THUMBNAILS,
   "Miniature de gauche"
   )
MSG_HASH(
   MENU_ENUM_SUBLABEL_LEFT_THUMBNAILS,
   "Type de miniatures à afficher à gauche."
   )
MSG_HASH(
   MENU_ENUM_LABEL_VALUE_DYNAMIC_WALLPAPER,
   "Arrière-plan dynamique"
   )
MSG_HASH(
   MENU_ENUM_SUBLABEL_DYNAMIC_WALLPAPER,
   "Charger dynamiquement un nouveau fond d'écran en fonction du contexte."
   )
MSG_HASH(
   MENU_ENUM_LABEL_VALUE_MENU_HORIZONTAL_ANIMATION,
   "Animation horizontale"
   )
MSG_HASH(
   MENU_ENUM_SUBLABEL_MENU_HORIZONTAL_ANIMATION,
   "Active l'animation horizontale pour le menu. Cela aura un impact sur les performances."
   )
MSG_HASH(
   MENU_ENUM_LABEL_VALUE_MENU_XMB_ANIMATION_HORIZONTAL_HIGHLIGHT,
   "Surlignage horizontal de l'icone animé"
   )
MSG_HASH(
   MENU_ENUM_SUBLABEL_MENU_XMB_ANIMATION_HORIZONTAL_HIGHLIGHT,
   "L'animation qui se lance lors du passage entre les onglets."
   )
MSG_HASH(
   MENU_ENUM_LABEL_VALUE_MENU_XMB_ANIMATION_MOVE_UP_DOWN,
   "Déplacement vers le haut/bas animé"
   )
MSG_HASH(
   MENU_ENUM_SUBLABEL_MENU_XMB_ANIMATION_MOVE_UP_DOWN,
   "L'animation qui se lance lors du déplacement vers le haut ou le bas."
   )
MSG_HASH(
   MENU_ENUM_LABEL_VALUE_MENU_XMB_ANIMATION_OPENING_MAIN_MENU,
   "Ouverture/fermeture du menu principal animé"
   )
MSG_HASH(
   MENU_ENUM_SUBLABEL_MENU_XMB_ANIMATION_OPENING_MAIN_MENU,
   "L'animation qui se lance lors de l'ouverture d'un sous-menu."
   )
MSG_HASH(
   MENU_ENUM_LABEL_VALUE_XMB_ALPHA_FACTOR,
   "Opacité du menu "
   )
MSG_HASH(
   MENU_ENUM_LABEL_VALUE_XMB_FONT,
   "Police du menu "
   )
MSG_HASH(
   MENU_ENUM_SUBLABEL_XMB_FONT,
   "Sélectionner une police principale différente à utiliser pour le menu."
   )
MSG_HASH(
   MENU_ENUM_LABEL_VALUE_MENU_FONT_COLOR_RED,
   "Valeur de rouge (Police du menu)"
   )
MSG_HASH(
   MENU_ENUM_LABEL_VALUE_MENU_FONT_COLOR_GREEN,
   "Valeur de vert (Police du menu)"
   )
MSG_HASH(
   MENU_ENUM_LABEL_VALUE_MENU_FONT_COLOR_BLUE,
   "Valeur de bleu (Police du menu)"
   )
MSG_HASH(
   MENU_ENUM_LABEL_VALUE_XMB_LAYOUT,
   "Mise en page du menu "
   )
MSG_HASH(
   MENU_ENUM_SUBLABEL_XMB_LAYOUT,
   "Sélectionner une mise en page différente pour l'interface XMB."
   )
MSG_HASH(
   MENU_ENUM_LABEL_VALUE_XMB_THEME,
   "Thème d'icônes du menu "
   )
MSG_HASH(
   MENU_ENUM_SUBLABEL_XMB_THEME,
   "Sélectionner un thème d'icônes différent pour RetroArch."
   )
MSG_HASH(
   MENU_ENUM_LABEL_VALUE_XMB_SHADOWS_ENABLE,
   "Ombres des icônes"
   )
MSG_HASH(
   MENU_ENUM_SUBLABEL_XMB_SHADOWS_ENABLE,
   "Ajouter des ombres portées pour toutes les icônes.\n"
   "Cette option aura un impact mineur sur les performances."
   )
MSG_HASH(
   MENU_ENUM_LABEL_VALUE_XMB_RIBBON_ENABLE,
   "Pipeline de shader du menu (fond animé) "
   )
MSG_HASH(
   MENU_ENUM_SUBLABEL_XMB_RIBBON_ENABLE,
   "Sélectionner un effet d'arrière-plan animé. Peut être gourmand en processeur graphique selon l'effet. Si les performances ne sont pas satisfaisantes, veuillez le désactiver ou revenir à un effet plus simple."
   )
MSG_HASH(
   MENU_ENUM_LABEL_VALUE_XMB_MENU_COLOR_THEME,
   "Thème de couleur du menu "
   )
MSG_HASH(
   MENU_ENUM_SUBLABEL_XMB_MENU_COLOR_THEME,
   "Sélectionner un autre thème de couleur pour le menu."
   )
MSG_HASH(
   MENU_ENUM_LABEL_VALUE_XMB_VERTICAL_THUMBNAILS,
   "Disposition des miniatures à la verticale"
   )
MSG_HASH(
   MENU_ENUM_SUBLABEL_XMB_VERTICAL_THUMBNAILS,
   "Affiche la miniature de gauche sous celle de droite, à droite de l'écran."
   )
MSG_HASH(
   MENU_ENUM_LABEL_VALUE_MENU_XMB_THUMBNAIL_SCALE_FACTOR,
   "Facteur de mise à l'échelle des miniatures"
   )
MSG_HASH(
   MENU_ENUM_SUBLABEL_MENU_XMB_THUMBNAIL_SCALE_FACTOR,
   "Réduit la taille d'affichage des miniatures en ajustant la largeur maximum autorisée."
   )
MSG_HASH( /* FIXME Unused? */
   MENU_ENUM_LABEL_VALUE_XMB_MAIN_MENU_ENABLE_SETTINGS,
   "Onglet Réglages"
   )
MSG_HASH( /* FIXME Unused? */
   MENU_ENUM_SUBLABEL_XMB_MAIN_MENU_ENABLE_SETTINGS,
   "Active l'onglet Réglages. Un redémarrage est requis pour que l'onglet apparaisse."
   )

/* XMB: Settings Options */

MSG_HASH(
   MENU_ENUM_LABEL_VALUE_SHADER_PIPELINE_RIBBON,
   "Ruban"
   )
MSG_HASH(
   MENU_ENUM_LABEL_VALUE_SHADER_PIPELINE_RIBBON_SIMPLIFIED,
   "Ruban (simplifié)"
   )
MSG_HASH(
   MENU_ENUM_LABEL_VALUE_SHADER_PIPELINE_SIMPLE_SNOW,
   "Neige simple"
   )
MSG_HASH(
   MENU_ENUM_LABEL_VALUE_SHADER_PIPELINE_SNOW,
   "Neige"
   )
MSG_HASH(
   MENU_ENUM_LABEL_VALUE_SHADER_PIPELINE_SNOWFLAKE,
   "Flocon de neige"
   )
MSG_HASH(
   MENU_ENUM_LABEL_VALUE_XMB_ICON_THEME_CUSTOM,
   "Personnalisé"
   )
MSG_HASH(
   MENU_ENUM_LABEL_VALUE_XMB_ICON_THEME_FLATUI,
   "Minimaliste"
   )
MSG_HASH(
   MENU_ENUM_LABEL_VALUE_XMB_ICON_THEME_MONOCHROME_INVERTED,
   "Monochrome inversé"
   )
MSG_HASH(
   MENU_ENUM_LABEL_VALUE_XMB_ICON_THEME_SYSTEMATIC,
   "Systématique"
   )
MSG_HASH(
   MENU_ENUM_LABEL_VALUE_XMB_ICON_THEME_NEOACTIVE,
   "NéoActif"
   )
MSG_HASH(
   MENU_ENUM_LABEL_VALUE_XMB_ICON_THEME_RETROACTIVE,
   "RétroActif"
   )
MSG_HASH(
   MENU_ENUM_LABEL_VALUE_XMB_ICON_THEME_RETROSYSTEM,
   "Rétrosystème"
   )
MSG_HASH(
   MENU_ENUM_LABEL_VALUE_XMB_ICON_THEME_DOTART,
   "Pixel art"
   )
MSG_HASH(
   MENU_ENUM_LABEL_VALUE_XMB_ICON_THEME_AUTOMATIC,
   "Automatique"
   )
MSG_HASH(
   MENU_ENUM_LABEL_VALUE_XMB_ICON_THEME_AUTOMATIC_INVERTED,
   "Automatique inversé"
   )
MSG_HASH(
   MENU_ENUM_LABEL_VALUE_XMB_MENU_COLOR_THEME_APPLE_GREEN,
   "Vert pomme"
   )
MSG_HASH(
   MENU_ENUM_LABEL_VALUE_XMB_MENU_COLOR_THEME_DARK,
   "Sombre"
   )
MSG_HASH(
   MENU_ENUM_LABEL_VALUE_XMB_MENU_COLOR_THEME_LIGHT,
   "Clair"
   )
MSG_HASH(
   MENU_ENUM_LABEL_VALUE_XMB_MENU_COLOR_THEME_MORNING_BLUE,
   "Bleu du matin"
   )
MSG_HASH(
   MENU_ENUM_LABEL_VALUE_XMB_MENU_COLOR_THEME_SUNBEAM,
   "Rayon de soleil"
   )
MSG_HASH(
   MENU_ENUM_LABEL_VALUE_XMB_MENU_COLOR_THEME_DARK_PURPLE,
   "Violet sombre"
   )
MSG_HASH(
   MENU_ENUM_LABEL_VALUE_XMB_MENU_COLOR_THEME_ELECTRIC_BLUE,
   "Bleu électrique"
   )
MSG_HASH(
   MENU_ENUM_LABEL_VALUE_XMB_MENU_COLOR_THEME_GOLDEN,
   "Doré"
   )
MSG_HASH(
   MENU_ENUM_LABEL_VALUE_XMB_MENU_COLOR_THEME_LEGACY_RED,
   "Rouge hérité"
   )
MSG_HASH(
   MENU_ENUM_LABEL_VALUE_XMB_MENU_COLOR_THEME_MIDNIGHT_BLUE,
   "Bleu nuit"
   )
MSG_HASH(
   MENU_ENUM_LABEL_VALUE_XMB_MENU_COLOR_THEME_PLAIN,
   "Ordinaire"
   )
MSG_HASH(
   MENU_ENUM_LABEL_VALUE_XMB_MENU_COLOR_THEME_UNDERSEA,
   "Sous-marin"
   )
MSG_HASH(
   MENU_ENUM_LABEL_VALUE_XMB_MENU_COLOR_THEME_VOLCANIC_RED,
   "Rouge volcanique"
   )
MSG_HASH(
   MENU_ENUM_LABEL_VALUE_XMB_MENU_COLOR_THEME_LIME,
   "Vert citron"
   )
MSG_HASH(
   MENU_ENUM_LABEL_VALUE_XMB_MENU_COLOR_THEME_PIKACHU_YELLOW,
   "Jaune Pikachu"
   )
MSG_HASH(
   MENU_ENUM_LABEL_VALUE_XMB_MENU_COLOR_THEME_GAMECUBE_PURPLE,
   "Violet Cube"
   )
MSG_HASH(
   MENU_ENUM_LABEL_VALUE_XMB_MENU_COLOR_THEME_FAMICOM_RED,
   "Rouge Family"
   )
MSG_HASH(
   MENU_ENUM_LABEL_VALUE_XMB_MENU_COLOR_THEME_FLAMING_HOT,
   "Enflammé"
   )
MSG_HASH(
   MENU_ENUM_LABEL_VALUE_XMB_MENU_COLOR_THEME_ICE_COLD,
   "Glacial"
   )

/* Ozone: Settings > User Interface > Appearance */

MSG_HASH(
   MENU_ENUM_LABEL_VALUE_OZONE_COLLAPSE_SIDEBAR,
   "Réduire la barre latérale"
   )
MSG_HASH(
   MENU_ENUM_SUBLABEL_OZONE_COLLAPSE_SIDEBAR,
   "Barre latérale gauche toujours réduite."
   )
MSG_HASH(
   MENU_ENUM_LABEL_VALUE_OZONE_TRUNCATE_PLAYLIST_NAME,
   "Tronquer le nom des listes de lecture"
   )
MSG_HASH(
   MENU_ENUM_SUBLABEL_OZONE_TRUNCATE_PLAYLIST_NAME,
   "Si cette option est activée, le nom des systèmes sera retiré des listes de lecture. Par exemple, 'PlayStation' sera affiché au lieu de 'Sony - PlayStation'. Les changements requièrent un redémarrage pour prendre effet."
   )
MSG_HASH(
   MENU_ENUM_LABEL_VALUE_OZONE_MENU_COLOR_THEME,
   "Thème de couleur du menu"
   )
MSG_HASH(
   MENU_ENUM_SUBLABEL_OZONE_MENU_COLOR_THEME,
   "Sélectionner un thème de couleur différent."
   )
MSG_HASH(
   MENU_ENUM_LABEL_VALUE_OZONE_COLOR_THEME_BASIC_WHITE,
   "Blanc basique"
   )
MSG_HASH(
   MENU_ENUM_LABEL_VALUE_OZONE_COLOR_THEME_BASIC_BLACK,
   "Noir basique"
   )
MSG_HASH(
   MENU_ENUM_LABEL_VALUE_OZONE_COLOR_THEME_GRUVBOX_DARK,
   "Gruvbox sombre"
   )
MSG_HASH(
   MENU_ENUM_LABEL_VALUE_LEFT_THUMBNAILS_OZONE,
   "Miniature secondaire"
   )
MSG_HASH(
   MENU_ENUM_SUBLABEL_LEFT_THUMBNAILS_OZONE,
   "Remplacer le panneau des métadonnées du contenu par une autre miniature."
   )
MSG_HASH(
   MENU_ENUM_LABEL_VALUE_OZONE_SCROLL_CONTENT_METADATA,
   "Utiliser le défilement de texte pour les métadonnées du contenu"
   )
MSG_HASH(
   MENU_ENUM_SUBLABEL_OZONE_SCROLL_CONTENT_METADATA,
   "Si activée, cette option affichera chaque élément de métadonnées du contenu sur la barre latérale droite des listes de lectures (cœur associé, temps de jeu) sur une seule ligne; défilant si le texte est trop long pour la barre latérale. Si désactivée, chaque élément de métadonnées sera affiché statiquement, allant à la ligne si besoin."
   )

/* MaterialUI: Settings > User Interface > Appearance */

MSG_HASH(
   MENU_ENUM_LABEL_VALUE_MATERIALUI_ICONS_ENABLE,
   "Icônes du menu"
   )
MSG_HASH(
   MENU_ENUM_SUBLABEL_MATERIALUI_ICONS_ENABLE,
   "Affiche les icônes à gauche des entrées du menu."
   )
MSG_HASH(
   MENU_ENUM_LABEL_VALUE_MATERIALUI_LANDSCAPE_LAYOUT_OPTIMIZATION,
   "Optimiser pour l'affichage en mode paysage"
   )
MSG_HASH(
   MENU_ENUM_SUBLABEL_MATERIALUI_LANDSCAPE_LAYOUT_OPTIMIZATION,
   "Ajuste automatiquement la disposition du menu pour être mieux adapté à l'utilisation d'une orientation d'écran en mode paysage."
   )
MSG_HASH(
   MENU_ENUM_LABEL_VALUE_MATERIALUI_SHOW_NAV_BAR,
   "Afficher la barre de navigation"
   )
MSG_HASH(
   MENU_ENUM_SUBLABEL_MATERIALUI_SHOW_NAV_BAR,
   "Affiche des raccourcis de navigation permanents dans le menu à l'écran. Permet de basculer rapidement entre les catégories du menu. Recommandé pour les appareils à écran tactile."
   )
MSG_HASH(
   MENU_ENUM_LABEL_VALUE_MATERIALUI_AUTO_ROTATE_NAV_BAR,
   "Rotation automatique de la barre de navigation"
   )
MSG_HASH(
   MENU_ENUM_SUBLABEL_MATERIALUI_AUTO_ROTATE_NAV_BAR,
   "Déplace automatiquement la barre de navigation vers le côté droit de l'écran lors de l'utilisation d'une orientation d'écran en mode paysage."
   )
MSG_HASH(
   MENU_ENUM_LABEL_VALUE_MATERIALUI_MENU_COLOR_THEME,
   "Couleur de thème du menu"
   )
MSG_HASH(
   MENU_ENUM_SUBLABEL_MATERIALUI_MENU_COLOR_THEME,
   "Sélectionner un autre thème de couleur pour le menu."
   )
MSG_HASH(
   MENU_ENUM_LABEL_VALUE_MATERIALUI_MENU_TRANSITION_ANIMATION,
   "Animation de transition vers le menu"
   )
MSG_HASH(
   MENU_ENUM_SUBLABEL_MATERIALUI_MENU_TRANSITION_ANIMATION,
   "Active des effets d'animation de transition lors de la navigation entre différents niveaux du menu."
   )
MSG_HASH(
   MENU_ENUM_LABEL_VALUE_MATERIALUI_MENU_THUMBNAIL_VIEW_PORTRAIT,
   "Miniatures en mode portrait"
   )
MSG_HASH(
   MENU_ENUM_SUBLABEL_MATERIALUI_MENU_THUMBNAIL_VIEW_PORTRAIT,
   "Spécifie le mode d'affichage des miniatures dans les listes de lecture lors de l'utilisation d'un écran orienté en mode portrait."
   )
MSG_HASH(
   MENU_ENUM_LABEL_VALUE_MATERIALUI_MENU_THUMBNAIL_VIEW_LANDSCAPE,
   "Miniatures en mode paysage"
   )
MSG_HASH(
   MENU_ENUM_SUBLABEL_MATERIALUI_MENU_THUMBNAIL_VIEW_LANDSCAPE,
   "Spécifie le mode d'affichage des miniatures dans les listes de lecture lors de l'utilisation d'un écran orienté en mode paysage."
   )
MSG_HASH(
   MENU_ENUM_LABEL_VALUE_MATERIALUI_DUAL_THUMBNAIL_LIST_VIEW_ENABLE,
   "Affiche la miniature secondaire lors de l'affichage par liste"
   )
MSG_HASH(
   MENU_ENUM_SUBLABEL_MATERIALUI_DUAL_THUMBNAIL_LIST_VIEW_ENABLE,
   "Affiche une miniature secondaire lors de l'utilisation d'un mode d'affichage de type 'Liste' dans les listes de lecture. Notez que ce réglage n'est appliqué que si l'écran dispose d'une largeur suffisante pour afficher deux miniatures."
   )
MSG_HASH(
   MENU_ENUM_LABEL_VALUE_MATERIALUI_THUMBNAIL_BACKGROUND_ENABLE,
   "Afficher un fond pour les miniatures"
   )
MSG_HASH(
   MENU_ENUM_SUBLABEL_MATERIALUI_THUMBNAIL_BACKGROUND_ENABLE,
   "Active le remplissage de l'espace inutilisé autour des miniatures avec une couleur de fond. Cela assure une taille d'affichage uniforme pour toutes les images, améliorant l'apparence du menu lors de l'affichage des miniatures de contenu mixte avec différentes dimensions de base."
   )
MSG_HASH(
   MENU_ENUM_LABEL_VALUE_THUMBNAILS_MATERIALUI,
   "Miniature principale"
   )
MSG_HASH(
   MENU_ENUM_SUBLABEL_THUMBNAILS_MATERIALUI,
   "Type de miniatures principal à associer à chaque entrée de liste de lecture. Habituellement utilisée comme icône pour le contenu."
   )
MSG_HASH(
   MENU_ENUM_LABEL_VALUE_LEFT_THUMBNAILS_MATERIALUI,
   "Miniature secondaire"
   )
MSG_HASH(
   MENU_ENUM_SUBLABEL_LEFT_THUMBNAILS_MATERIALUI,
   "Type de miniatures auxiliaire à associer à chaque entrée de liste de lecture. L'utilisation dépend du mode d'affichage actuel des miniatures dans les listes de lecture."
   )

/* MaterialUI: Settings Options */

MSG_HASH(
   MENU_ENUM_LABEL_VALUE_MATERIALUI_MENU_COLOR_THEME_BLUE,
   "Bleu"
   )
MSG_HASH(
   MENU_ENUM_LABEL_VALUE_MATERIALUI_MENU_COLOR_THEME_BLUE_GREY,
   "Bleu gris"
   )
MSG_HASH(
   MENU_ENUM_LABEL_VALUE_MATERIALUI_MENU_COLOR_THEME_DARK_BLUE,
   "Bleu sombre"
   )
MSG_HASH(
   MENU_ENUM_LABEL_VALUE_MATERIALUI_MENU_COLOR_THEME_GREEN,
   "Vert"
   )
MSG_HASH(
   MENU_ENUM_LABEL_VALUE_MATERIALUI_MENU_COLOR_THEME_NVIDIA_SHIELD,
   "NVIDIA Shield"
   )
MSG_HASH(
   MENU_ENUM_LABEL_VALUE_MATERIALUI_MENU_COLOR_THEME_RED,
   "Rouge"
   )
MSG_HASH(
   MENU_ENUM_LABEL_VALUE_MATERIALUI_MENU_COLOR_THEME_YELLOW,
   "Jaune"
   )
MSG_HASH(
   MENU_ENUM_LABEL_VALUE_MATERIALUI_MENU_COLOR_THEME_MATERIALUI_DARK,
   "Material UI sombre"
   )
MSG_HASH(
   MENU_ENUM_LABEL_VALUE_MATERIALUI_MENU_COLOR_THEME_OZONE_DARK,
   "Ozone sombre"
   )
MSG_HASH(
   MENU_ENUM_LABEL_VALUE_MATERIALUI_MENU_COLOR_THEME_GRUVBOX_DARK,
   "Gruvbox sombre"
   )
MSG_HASH(
   MENU_ENUM_LABEL_VALUE_MATERIALUI_MENU_COLOR_THEME_SOLARIZED_DARK,
   "Solarisé sombre"
   )
MSG_HASH(
   MENU_ENUM_LABEL_VALUE_MATERIALUI_MENU_COLOR_THEME_CUTIE_BLUE,
   "Cutie bleu"
   )
MSG_HASH(
   MENU_ENUM_LABEL_VALUE_MATERIALUI_MENU_COLOR_THEME_CUTIE_CYAN,
   "Cutie cyan"
   )
MSG_HASH(
   MENU_ENUM_LABEL_VALUE_MATERIALUI_MENU_COLOR_THEME_CUTIE_GREEN,
   "Cutie vert"
   )
MSG_HASH(
   MENU_ENUM_LABEL_VALUE_MATERIALUI_MENU_COLOR_THEME_CUTIE_ORANGE,
   "Cutie orange"
   )
MSG_HASH(
   MENU_ENUM_LABEL_VALUE_MATERIALUI_MENU_COLOR_THEME_CUTIE_PINK,
   "Cutie rose"
   )
MSG_HASH(
   MENU_ENUM_LABEL_VALUE_MATERIALUI_MENU_COLOR_THEME_CUTIE_PURPLE,
   "Cutie violet"
   )
MSG_HASH(
   MENU_ENUM_LABEL_VALUE_MATERIALUI_MENU_COLOR_THEME_CUTIE_RED,
   "Cutie rouge"
   )
MSG_HASH(
   MENU_ENUM_LABEL_VALUE_MATERIALUI_MENU_TRANSITION_ANIM_FADE,
   "Fondu"
   )
MSG_HASH(
   MENU_ENUM_LABEL_VALUE_MATERIALUI_MENU_TRANSITION_ANIM_SLIDE,
   "Glissement"
   )
MSG_HASH(
   MENU_ENUM_LABEL_VALUE_MATERIALUI_MENU_TRANSITION_ANIM_NONE,
   "Désactivée"
   )
MSG_HASH(
   MENU_ENUM_LABEL_VALUE_MATERIALUI_THUMBNAIL_VIEW_PORTRAIT_DISABLED,
   "Désactivées"
   )
MSG_HASH(
   MENU_ENUM_LABEL_VALUE_MATERIALUI_THUMBNAIL_VIEW_PORTRAIT_LIST_SMALL,
   "Liste (Petite)"
   )
MSG_HASH(
   MENU_ENUM_LABEL_VALUE_MATERIALUI_THUMBNAIL_VIEW_PORTRAIT_LIST_MEDIUM,
   "Liste (Moyenne)"
   )
MSG_HASH(
   MENU_ENUM_LABEL_VALUE_MATERIALUI_THUMBNAIL_VIEW_PORTRAIT_DUAL_ICON,
   "Double icône"
   )
MSG_HASH(
   MENU_ENUM_LABEL_VALUE_MATERIALUI_THUMBNAIL_VIEW_LANDSCAPE_DISABLED,
   "Désactivées"
   )
MSG_HASH(
   MENU_ENUM_LABEL_VALUE_MATERIALUI_THUMBNAIL_VIEW_LANDSCAPE_LIST_SMALL,
   "Liste (Petite)"
   )
MSG_HASH(
   MENU_ENUM_LABEL_VALUE_MATERIALUI_THUMBNAIL_VIEW_LANDSCAPE_LIST_MEDIUM,
   "Liste (Moyenne)"
   )
MSG_HASH(
   MENU_ENUM_LABEL_VALUE_MATERIALUI_THUMBNAIL_VIEW_LANDSCAPE_LIST_LARGE,
   "Liste (Grande)"
   )
MSG_HASH(
   MENU_ENUM_LABEL_VALUE_MATERIALUI_THUMBNAIL_VIEW_LANDSCAPE_DESKTOP,
   "Bureau"
   )
MSG_HASH(
   MENU_ENUM_LABEL_VALUE_MATERIALUI_LANDSCAPE_LAYOUT_OPTIMIZATION_DISABLED,
   "Désactivé"
   )
MSG_HASH(
   MENU_ENUM_LABEL_VALUE_MATERIALUI_LANDSCAPE_LAYOUT_OPTIMIZATION_ALWAYS,
   "Activé"
   )
MSG_HASH(
   MENU_ENUM_LABEL_VALUE_MATERIALUI_LANDSCAPE_LAYOUT_OPTIMIZATION_EXCLUDE_THUMBNAIL_VIEWS,
   "Exclure l'affichage des miniatures"
   )

/* Qt (Desktop Menu) */

MSG_HASH(
   MENU_ENUM_LABEL_VALUE_QT_INFO,
   "Informations"
   )
MSG_HASH(
   MENU_ENUM_LABEL_VALUE_QT_MENU_FILE,
   "&Fichier"
   )
MSG_HASH(
   MENU_ENUM_LABEL_VALUE_QT_MENU_FILE_LOAD_CORE,
   "&Charger un cœur..."
   )
MSG_HASH(
   MENU_ENUM_LABEL_VALUE_QT_MENU_FILE_UNLOAD_CORE,
   "&Décharger le cœur"
   )
MSG_HASH(
   MENU_ENUM_LABEL_VALUE_QT_MENU_FILE_EXIT,
   "&Quitter"
   )
MSG_HASH(
   MENU_ENUM_LABEL_VALUE_QT_MENU_EDIT,
   "&Édition"
   )
MSG_HASH(
   MENU_ENUM_LABEL_VALUE_QT_MENU_EDIT_SEARCH,
   "&Rechercher"
   )
MSG_HASH(
   MENU_ENUM_LABEL_VALUE_QT_MENU_VIEW,
   "&Présentation"
   )
MSG_HASH(
   MENU_ENUM_LABEL_VALUE_QT_MENU_VIEW_CLOSED_DOCKS,
   "Panneaux fermés"
   )
MSG_HASH(
   MENU_ENUM_LABEL_VALUE_QT_MENU_VIEW_SHADER_PARAMS,
   "Paramètres de shaders"
   )
MSG_HASH(
   MENU_ENUM_LABEL_VALUE_QT_MENU_VIEW_OPTIONS,
   "&Réglages..."
   )
MSG_HASH(
   MENU_ENUM_LABEL_VALUE_QT_MENU_VIEW_OPTIONS_SAVE_DOCK_POSITIONS,
   "Restaurer la position des panneaux :"
   )
MSG_HASH(
   MENU_ENUM_LABEL_VALUE_QT_MENU_VIEW_OPTIONS_SAVE_GEOMETRY,
   "Restaurer la taille de la fenêtre :"
   )
MSG_HASH(
   MENU_ENUM_LABEL_VALUE_QT_MENU_VIEW_OPTIONS_SAVE_LAST_TAB,
   "Rouvrir le dernier onglet du navigateur :"
   )
MSG_HASH(
   MENU_ENUM_LABEL_VALUE_QT_MENU_VIEW_OPTIONS_THEME,
   "Thème :"
   )
MSG_HASH(
   MENU_ENUM_LABEL_VALUE_QT_MENU_VIEW_OPTIONS_THEME_SYSTEM_DEFAULT,
   "<Système par défaut>"
   )
MSG_HASH(
   MENU_ENUM_LABEL_VALUE_QT_MENU_VIEW_OPTIONS_THEME_DARK,
   "Sombre"
   )
MSG_HASH(
   MENU_ENUM_LABEL_VALUE_QT_MENU_VIEW_OPTIONS_THEME_CUSTOM,
   "Personnalisé..."
   )
MSG_HASH(
   MENU_ENUM_LABEL_VALUE_QT_MENU_VIEW_OPTIONS_TITLE,
   "Réglages"
   )
MSG_HASH(
   MENU_ENUM_LABEL_VALUE_QT_MENU_TOOLS,
   "&Outils"
   )
MSG_HASH(
   MENU_ENUM_LABEL_VALUE_QT_MENU_HELP,
   "&Aide"
   )
MSG_HASH(
   MENU_ENUM_LABEL_VALUE_QT_MENU_HELP_ABOUT,
   "À propos de RetroArch"
   )
MSG_HASH(
   MENU_ENUM_LABEL_VALUE_QT_LOAD_CUSTOM_CORE,
   "Charger un cœur personnalisé..."
   )
MSG_HASH(
   MENU_ENUM_LABEL_VALUE_QT_LOAD_CORE,
   "Charger un cœur"
   )
MSG_HASH(
   MENU_ENUM_LABEL_VALUE_QT_LOADING_CORE,
   "Chargement du cœur..."
   )
MSG_HASH(
   MENU_ENUM_LABEL_VALUE_QT_NAME,
   "Nom"
   )
MSG_HASH(
   MENU_ENUM_LABEL_VALUE_QT_TAB_PLAYLISTS,
   "Listes de lecture"
   )
MSG_HASH(
   MENU_ENUM_LABEL_VALUE_QT_TAB_FILE_BROWSER,
   "Navigateur de fichiers"
   )
MSG_HASH(
   MENU_ENUM_LABEL_VALUE_QT_TAB_FILE_BROWSER_TOP,
   "Haut"
   )
MSG_HASH(
   MENU_ENUM_LABEL_VALUE_QT_TAB_FILE_BROWSER_UP,
   "Niveau supérieur"
   )
MSG_HASH(
   MENU_ENUM_LABEL_VALUE_QT_MENU_DOCK_CONTENT_BROWSER,
   "Navigateur de contenu"
   )
MSG_HASH(
   MENU_ENUM_LABEL_VALUE_QT_THUMBNAIL_BOXART,
   "Jaquette"
   )
MSG_HASH(
   MENU_ENUM_LABEL_VALUE_QT_THUMBNAIL_SCREENSHOT,
   "Capture d'écran"
   )
MSG_HASH(
   MENU_ENUM_LABEL_VALUE_QT_THUMBNAIL_TITLE_SCREEN,
   "Écran titre"
   )
MSG_HASH(
   MENU_ENUM_LABEL_VALUE_QT_ALL_PLAYLISTS,
   "Toutes les listes de lecture"
   )
MSG_HASH(
   MENU_ENUM_LABEL_VALUE_QT_CORE,
   "Cœurs"
   )
MSG_HASH(
   MENU_ENUM_LABEL_VALUE_QT_CORE_INFO,
   "Informations du cœur"
   )
MSG_HASH(
   MENU_ENUM_LABEL_VALUE_QT_CORE_SELECTION_ASK,
   "<Me demander>"
   )
MSG_HASH(
   MENU_ENUM_LABEL_VALUE_QT_INFORMATION,
   "Informations"
   )
MSG_HASH(
   MENU_ENUM_LABEL_VALUE_QT_WARNING,
   "Attention"
   )
MSG_HASH(
   MENU_ENUM_LABEL_VALUE_QT_ERROR,
   "Erreur"
   )
MSG_HASH(
   MENU_ENUM_LABEL_VALUE_QT_NETWORK_ERROR,
   "Erreur réseau"
   )
MSG_HASH(
   MENU_ENUM_LABEL_VALUE_QT_RESTART_TO_TAKE_EFFECT,
   "Veuillez redémarrer le programme pour que les modifications prennent effet."
   )
MSG_HASH(
   MENU_ENUM_LABEL_VALUE_QT_LOG,
   "Journal"
   )
MSG_HASH(
   MENU_ENUM_LABEL_VALUE_QT_ITEMS_COUNT,
   "%1 éléments"
   )
MSG_HASH(
   MENU_ENUM_LABEL_VALUE_QT_DROP_IMAGE_HERE,
   "Déposer une image ici"
   )
MSG_HASH(
   MENU_ENUM_LABEL_VALUE_QT_DONT_SHOW_AGAIN,
   "Ne plus afficher"
   )
MSG_HASH(
   MENU_ENUM_LABEL_VALUE_QT_STOP,
   "Arrêter"
   )
MSG_HASH(
   MENU_ENUM_LABEL_VALUE_QT_ASSOCIATE_CORE,
   "Associer le cœur"
   )
MSG_HASH(
   MENU_ENUM_LABEL_VALUE_QT_HIDDEN_PLAYLISTS,
   "Listes de lecture masquées"
   )
MSG_HASH(
   MENU_ENUM_LABEL_VALUE_QT_HIDE,
   "Masquer"
   )
MSG_HASH(
   MENU_ENUM_LABEL_VALUE_QT_MENU_VIEW_OPTIONS_HIGHLIGHT_COLOR,
   "Couleur de surbrillance :"
   )
MSG_HASH(
   MENU_ENUM_LABEL_VALUE_QT_CHOOSE,
   "&Choisir..."
   )
MSG_HASH(
   MENU_ENUM_LABEL_VALUE_QT_SELECT_COLOR,
   "Sélectionner une couleur"
   )
MSG_HASH(
   MENU_ENUM_LABEL_VALUE_QT_SELECT_THEME,
   "Sélectionner un thème"
   )
MSG_HASH(
   MENU_ENUM_LABEL_VALUE_QT_CUSTOM_THEME,
   "Thème personnalisé"
   )
MSG_HASH(
   MENU_ENUM_LABEL_VALUE_QT_FILE_PATH_IS_BLANK,
   "L'emplacement du fichier est vide."
   )
MSG_HASH(
   MENU_ENUM_LABEL_VALUE_QT_FILE_IS_EMPTY,
   "Le fichier est vide."
   )
MSG_HASH(
   MENU_ENUM_LABEL_VALUE_QT_FILE_READ_OPEN_FAILED,
   "Impossible d'ouvrir le fichier en lecture."
   )
MSG_HASH(
   MENU_ENUM_LABEL_VALUE_QT_FILE_WRITE_OPEN_FAILED,
   "Impossible d'ouvrir le fichier en écriture."
   )
MSG_HASH(
   MENU_ENUM_LABEL_VALUE_QT_FILE_DOES_NOT_EXIST,
   "Le fichier n'existe pas."
   )
MSG_HASH(
   MENU_ENUM_LABEL_VALUE_QT_MENU_VIEW_OPTIONS_SUGGEST_LOADED_CORE_FIRST,
   "Suggérer le cœur chargé en premier :"
   )
MSG_HASH(
   MENU_ENUM_LABEL_VALUE_QT_ZOOM,
   "Échelle"
   )
MSG_HASH(
   MENU_ENUM_LABEL_VALUE_QT_VIEW,
   "Présentation"
   )
MSG_HASH(
   MENU_ENUM_LABEL_VALUE_QT_VIEW_TYPE_ICONS,
   "Par icônes"
   )
MSG_HASH(
   MENU_ENUM_LABEL_VALUE_QT_VIEW_TYPE_LIST,
   "Par liste"
   )
MSG_HASH(
   MENU_ENUM_LABEL_VALUE_QT_MENU_SEARCH_CLEAR,
   "Effacer"
   )
MSG_HASH(
   MENU_ENUM_LABEL_VALUE_QT_PROGRESS,
   "Progression :"
   )
MSG_HASH(
   MENU_ENUM_LABEL_VALUE_QT_MENU_VIEW_OPTIONS_ALL_PLAYLISTS_LIST_MAX_COUNT,
   "\"Toutes les playlists\" nombre maximum d'entrées dans la liste :"
   )
MSG_HASH(
   MENU_ENUM_LABEL_VALUE_QT_MENU_VIEW_OPTIONS_ALL_PLAYLISTS_GRID_MAX_COUNT,
   "\"Toutes les playlists\" nombre maximum d'entrées dans la grille :"
   )
MSG_HASH(
   MENU_ENUM_LABEL_VALUE_QT_MENU_VIEW_OPTIONS_SHOW_HIDDEN_FILES,
   "Afficher les fichiers et dossiers cachés :"
   )
MSG_HASH(
   MENU_ENUM_LABEL_VALUE_QT_NEW_PLAYLIST,
   "Nouvelle liste de lecture"
   )
MSG_HASH(
   MENU_ENUM_LABEL_VALUE_QT_ENTER_NEW_PLAYLIST_NAME,
   "Veuillez entrer le nouveau nom de la liste de lecture :"
   )
MSG_HASH(
   MENU_ENUM_LABEL_VALUE_QT_DELETE_PLAYLIST,
   "Supprimer la liste de lecture"
   )
MSG_HASH(
   MENU_ENUM_LABEL_VALUE_QT_RENAME_PLAYLIST,
   "Renommer la liste de lecture"
   )
MSG_HASH(
   MENU_ENUM_LABEL_VALUE_QT_CONFIRM_DELETE_PLAYLIST,
   "Êtes-vous sûr de vouloir supprimer la liste de lecture \"%1\"?"
   )
MSG_HASH(
   MENU_ENUM_LABEL_VALUE_QT_COULD_NOT_DELETE_FILE,
   "Impossible de supprimer le fichier."
   )
MSG_HASH(
   MENU_ENUM_LABEL_VALUE_QT_COULD_NOT_RENAME_FILE,
   "Impossible de renommer le fichier."
   )
MSG_HASH(
   MENU_ENUM_LABEL_VALUE_QT_GATHERING_LIST_OF_FILES,
   "Collecte de la liste des fichiers..."
   )
MSG_HASH(
   MENU_ENUM_LABEL_VALUE_QT_ADDING_FILES_TO_PLAYLIST,
   "Ajout de fichiers à la playlist..."
   )
MSG_HASH(
   MENU_ENUM_LABEL_VALUE_QT_PLAYLIST_ENTRY,
   "Entrée dans la liste de lecture"
   )
MSG_HASH(
   MENU_ENUM_LABEL_VALUE_QT_PLAYLIST_ENTRY_NAME,
   "Nom :"
   )
MSG_HASH(
   MENU_ENUM_LABEL_VALUE_QT_PLAYLIST_ENTRY_PATH,
   "Emplacement :"
   )
MSG_HASH(
   MENU_ENUM_LABEL_VALUE_QT_PLAYLIST_ENTRY_CORE,
   "Cœur :"
   )
MSG_HASH(
   MENU_ENUM_LABEL_VALUE_QT_PLAYLIST_ENTRY_DATABASE,
   "Base de données :"
   )
MSG_HASH(
   MENU_ENUM_LABEL_VALUE_QT_PLAYLIST_ENTRY_EXTENSIONS,
   "Extensions :"
   )
MSG_HASH(
   MENU_ENUM_LABEL_VALUE_QT_PLAYLIST_ENTRY_EXTENSIONS_PLACEHOLDER,
   "(séparées par des espaces; toutes sont inclues par défaut)"
   )
MSG_HASH(
   MENU_ENUM_LABEL_VALUE_QT_PLAYLIST_ENTRY_FILTER_INSIDE_ARCHIVES,
   "Filtrer à l'intérieur des archives"
   )
MSG_HASH(
   MENU_ENUM_LABEL_VALUE_QT_FOR_THUMBNAILS,
   "(utilisé pour trouver les miniatures)"
   )
MSG_HASH(
   MENU_ENUM_LABEL_VALUE_QT_CONFIRM_DELETE_PLAYLIST_ITEM,
   "Êtes-vous sûr de vouloir supprimer l'élément \"%1\"?"
   )
MSG_HASH(
   MENU_ENUM_LABEL_VALUE_QT_CANNOT_ADD_TO_ALL_PLAYLISTS,
   "Veuillez d'abord choisir une seule playlist."
   )
MSG_HASH(
   MENU_ENUM_LABEL_VALUE_QT_DELETE,
   "Supprimer"
   )
MSG_HASH(
   MENU_ENUM_LABEL_VALUE_QT_ADD_ENTRY,
   "Ajouter une entrée..."
   )
MSG_HASH(
   MENU_ENUM_LABEL_VALUE_QT_ADD_FILES,
   "Ajouter un ou plusieurs fichiers..."
   )
MSG_HASH(
   MENU_ENUM_LABEL_VALUE_QT_ADD_FOLDER,
   "Ajouter un dossier..."
   )
MSG_HASH(
   MENU_ENUM_LABEL_VALUE_QT_EDIT,
   "Modifier"
   )
MSG_HASH(
   MENU_ENUM_LABEL_VALUE_QT_SELECT_FILES,
   "Sélectionner des fichiers"
   )
MSG_HASH(
   MENU_ENUM_LABEL_VALUE_QT_SELECT_FOLDER,
   "Sélectionner un dossier"
   )
MSG_HASH(
   MENU_ENUM_LABEL_VALUE_QT_FIELD_MULTIPLE,
   "<multiples>"
   )
MSG_HASH(
   MENU_ENUM_LABEL_VALUE_QT_COULD_NOT_UPDATE_PLAYLIST_ENTRY,
   "Erreur lors de la mise à jour de l'entrée dans la liste de lecture."
   )
MSG_HASH(
   MENU_ENUM_LABEL_VALUE_QT_PLEASE_FILL_OUT_REQUIRED_FIELDS,
   "Veuillez remplir tous les champs requis."
   )
MSG_HASH(
   MENU_ENUM_LABEL_VALUE_QT_UPDATE_RETROARCH_NIGHTLY,
   "Mettre à jour RetroArch (nightly)"
   )
MSG_HASH(
   MENU_ENUM_LABEL_VALUE_QT_UPDATE_RETROARCH_FINISHED,
   "RetroArch a été mis à jour avec succès. Veuillez redémarrer l'application pour que les modifications prennent effet."
   )
MSG_HASH(
   MENU_ENUM_LABEL_VALUE_QT_UPDATE_RETROARCH_FAILED,
   "Mise à jour échouée."
   )
MSG_HASH(
   MENU_ENUM_LABEL_VALUE_QT_MENU_HELP_ABOUT_CONTRIBUTORS,
   "Contributeurs"
   )
MSG_HASH(
   MENU_ENUM_LABEL_VALUE_QT_CURRENT_SHADER,
   "Shader actuel"
   )
MSG_HASH(
   MENU_ENUM_LABEL_VALUE_QT_MOVE_DOWN,
   "Déplacer vers le bas"
   )
MSG_HASH(
   MENU_ENUM_LABEL_VALUE_QT_MOVE_UP,
   "Déplacer vers le haut"
   )
MSG_HASH(
   MENU_ENUM_LABEL_VALUE_QT_LOAD,
   "Charger"
   )
MSG_HASH(
   MENU_ENUM_LABEL_VALUE_QT_SAVE,
   "Sauvegarder"
   )
MSG_HASH(
   MENU_ENUM_LABEL_VALUE_QT_REMOVE,
   "Supprimer"
   )
MSG_HASH(
   MENU_ENUM_LABEL_VALUE_QT_REMOVE_PASSES,
   "Supprimer les passages"
   )
MSG_HASH(
   MENU_ENUM_LABEL_VALUE_QT_APPLY,
   "Appliquer"
   )
MSG_HASH(
   MENU_ENUM_LABEL_VALUE_QT_SHADER_ADD_PASS,
   "Ajouter un passage"
   )
MSG_HASH(
   MENU_ENUM_LABEL_VALUE_QT_SHADER_CLEAR_ALL_PASSES,
   "Supprimer tous les passages"
   )
MSG_HASH(
   MENU_ENUM_LABEL_VALUE_QT_SHADER_NO_PASSES,
   "Aucun passage de shader."
   )
MSG_HASH(
   MENU_ENUM_LABEL_VALUE_QT_RESET_PASS,
   "Réinitialiser le passage"
   )
MSG_HASH(
   MENU_ENUM_LABEL_VALUE_QT_RESET_ALL_PASSES,
   "Réinitialiser tous les passages"
   )
MSG_HASH(
   MENU_ENUM_LABEL_VALUE_QT_RESET_PARAMETER,
   "Réinitialiser le paramètre"
   )
MSG_HASH(
   MENU_ENUM_LABEL_VALUE_QT_DOWNLOAD_THUMBNAIL,
   "Télécharger la miniature"
   )
MSG_HASH(
   MENU_ENUM_LABEL_VALUE_QT_DOWNLOAD_ALREADY_IN_PROGRESS,
   "Un téléchargement est déjà en cours."
   )
MSG_HASH(
   MENU_ENUM_LABEL_VALUE_QT_MENU_VIEW_OPTIONS_STARTUP_PLAYLIST,
   "Démarrer dans la playlist :"
   )
MSG_HASH(
   MENU_ENUM_LABEL_VALUE_QT_MENU_VIEW_OPTIONS_THUMBNAIL_TYPE,
   "Miniatures"
   )
MSG_HASH(
   MENU_ENUM_LABEL_VALUE_QT_MENU_VIEW_OPTIONS_THUMBNAIL_CACHE_LIMIT,
   "Limite du cache des miniatures :"
   )
MSG_HASH(
   MENU_ENUM_LABEL_VALUE_QT_MENU_VIEW_OPTIONS_THUMBNAIL_DROP_SIZE_LIMIT,
   "Limite de taille des miniatures glissées-déposées :"
   )
MSG_HASH(
   MENU_ENUM_LABEL_VALUE_QT_DOWNLOAD_ALL_THUMBNAILS,
   "Télécharger toutes les miniatures"
   )
MSG_HASH(
   MENU_ENUM_LABEL_VALUE_QT_DOWNLOAD_ALL_THUMBNAILS_ENTIRE_SYSTEM,
   "Système entier"
   )
MSG_HASH(
   MENU_ENUM_LABEL_VALUE_QT_DOWNLOAD_ALL_THUMBNAILS_THIS_PLAYLIST,
   "Cette liste de lecture"
   )
MSG_HASH(
   MENU_ENUM_LABEL_VALUE_QT_THUMBNAIL_PACK_DOWNLOADED_SUCCESSFULLY,
   "Miniatures téléchargées avec succès."
   )
MSG_HASH(
   MENU_ENUM_LABEL_VALUE_QT_DOWNLOAD_PLAYLIST_THUMBNAIL_PROGRESS,
   "Réussites : %1 Échecs : %2"
   )
MSG_HASH(
   MENU_ENUM_LABEL_VALUE_QT_CORE_OPTIONS,
   "Options de cœur"
   )
MSG_HASH(
   MENU_ENUM_LABEL_VALUE_QT_RESET,
   "Réinitialiser"
   )
MSG_HASH(
   MENU_ENUM_LABEL_VALUE_QT_RESET_ALL,
   "Tout réinitialiser"
   )

/* Unsorted */

MSG_HASH(
   MENU_ENUM_LABEL_VALUE_CORE_UPDATER_SETTINGS,
   "Mise à jour"
   )
MSG_HASH(
   MENU_ENUM_LABEL_VALUE_ACCOUNTS_CHEEVOS_SETTINGS,
   "Comptes Cheevos"
   )
MSG_HASH(
   MENU_ENUM_LABEL_VALUE_ACCOUNTS_LIST_END,
   "Point de terminaison de la liste des comptes"
   )
MSG_HASH(
   MENU_ENUM_LABEL_VALUE_CHEEVOS_SETTINGS,
   "RetroSuccès"
   )
MSG_HASH(
   MENU_ENUM_LABEL_VALUE_CORE_COUNTERS,
   "Compteurs de cœur"
   )
MSG_HASH(
   MENU_ENUM_LABEL_VALUE_NO_DISK,
   "Aucun disque sélectionné"
   )
MSG_HASH(
   MENU_ENUM_LABEL_VALUE_FRONTEND_COUNTERS,
   "Compteurs de l'interface utilisateur"
   )
MSG_HASH(
   MENU_ENUM_LABEL_VALUE_HORIZONTAL_MENU,
   "Menu horizontal"
   )
MSG_HASH(
   MENU_ENUM_LABEL_VALUE_INPUT_DESCRIPTOR_HIDE_UNBOUND,
   "Masquer les descripteurs d'appellation des touches spécifiques au cœur non assignés"
   )
MSG_HASH(
   MENU_ENUM_LABEL_VALUE_INPUT_DESCRIPTOR_LABEL_SHOW,
   "Afficher les descripteurs d'appellation des touches spécifiques au cœur"
   )
MSG_HASH(
   MENU_ENUM_LABEL_VALUE_OVERLAY_SETTINGS,
   "Surimpression à l'écran"
   )
MSG_HASH(
   MENU_ENUM_LABEL_VALUE_LOAD_CONTENT_HISTORY,
   "Charger l'élément récent"
   )
MSG_HASH(
   MENU_ENUM_SUBLABEL_LOAD_CONTENT_HISTORY,
   "Sélectionner du contenu depuis la liste de lecture d'historique récent."
   )
MSG_HASH(
   MENU_ENUM_LABEL_VALUE_MULTIMEDIA_SETTINGS,
   "Multimédia"
   )
MSG_HASH(
   MENU_ENUM_LABEL_VALUE_SUBSYSTEM_SETTINGS,
   "Sous-systèmes"
   )
MSG_HASH(
   MENU_ENUM_LABEL_VALUE_NO_NETPLAY_HOSTS_FOUND,
   "Aucun hôte de jeu en réseau trouvé."
   )
MSG_HASH(
   MENU_ENUM_LABEL_VALUE_NO_PERFORMANCE_COUNTERS,
   "Aucun compteur de performance."
   )
MSG_HASH(
   MENU_ENUM_LABEL_VALUE_NO_PLAYLISTS,
   "Aucune liste de lecture."
   )
MSG_HASH(
   MENU_ENUM_LABEL_VALUE_ONLINE,
   "En ligne"
   )
MSG_HASH(
   MENU_ENUM_LABEL_VALUE_CHEAT_SETTINGS,
   "Réglages des cheats"
   )
MSG_HASH(
   MENU_ENUM_LABEL_VALUE_CHEAT_SEARCH_SETTINGS,
   "Démarrer ou reprendre la recherche de cheat"
   )
MSG_HASH(
   MENU_ENUM_LABEL_VALUE_RUN_MUSIC,
   "Lancer"
   )
MSG_HASH(
   MENU_ENUM_LABEL_VALUE_SECONDS,
   "secondes"
   )
MSG_HASH(
   MENU_ENUM_LABEL_VALUE_START_CORE,
   "Démarrer le cœur"
   )
MSG_HASH(
   MENU_ENUM_SUBLABEL_START_CORE,
   "Démarrer le cœur sans contenu."
   )
MSG_HASH(
   MENU_ENUM_LABEL_VALUE_SUPPORTED_CORES,
   "Cœurs suggérés"
   )
MSG_HASH(
   MENU_ENUM_LABEL_VALUE_UNABLE_TO_READ_COMPRESSED_FILE,
   "Impossible de lire l'archive."
   )
MSG_HASH(
   MENU_ENUM_LABEL_VALUE_USER,
   "Utilisateur"
   )
MSG_HASH(
   MENU_ENUM_LABEL_VALUE_KEYBOARD,
   "Clavier"
   )
MSG_HASH(
   MENU_ENUM_LABEL_VALUE_USE_BUILTIN_IMAGE_VIEWER,
   "Utiliser le lecteur d'images intégré"
   )
MSG_HASH(
   MENU_ENUM_LABEL_VALUE_VIDEO_MAX_SWAPCHAIN_IMAGES,
   "Nombre d'images max en mémoire tampon "
   )
MSG_HASH(
   MENU_ENUM_SUBLABEL_VIDEO_MAX_SWAPCHAIN_IMAGES,
   "Indique au pilote vidéo d'utiliser explicitement le mode de mise en mémoire tampon spécifié."
   )
MSG_HASH(
   MENU_ENUM_SUBLABEL_VIDEO_SHADER_PRESET_PARAMETERS,
   "Modifier les préréglages de shaders actuellement utilisés dans le menu."
   )
MSG_HASH(
   MENU_ENUM_LABEL_VIDEO_SHADER_PRESET_TWO,
   "Préréglages de shaders"
   )
MSG_HASH(
   MENU_ENUM_LABEL_VALUE_BROWSE_URL_LIST,
   "Parcourir l'URL"
   )
MSG_HASH(
   MENU_ENUM_LABEL_VALUE_BROWSE_URL,
   "Emplacement de l'URL"
   )
MSG_HASH(
   MENU_ENUM_LABEL_VALUE_BROWSE_START,
   "Démarrer"
   )
MSG_HASH(
   MENU_ENUM_LABEL_VALUE_NETPLAY_ROOM_NICKNAME,
   "Pseudo : %s"
   )
MSG_HASH(
   MENU_ENUM_LABEL_VALUE_NETPLAY_COMPAT_CONTENT_FOUND,
   "Contenu compatible trouvé"
   )
MSG_HASH(
   MENU_ENUM_LABEL_VALUE_START_GONG,
   "Démarrer Gong"
   )

/* Unused (Only Exist in Translation Files) */

MSG_HASH(
   MENU_ENUM_LABEL_VALUE_VIDEO_ASPECT_RATIO_AUTO,
   "Rapport d'aspect automatique"
   )
MSG_HASH(
   MENU_ENUM_LABEL_VALUE_NETPLAY_ROOM_NICKNAME_LAN,
   "Pseudo (lan) : %s"
   )
MSG_HASH(
   MENU_ENUM_LABEL_VALUE_STATUS,
   "Statut"
   )
MSG_HASH(
   MENU_ENUM_LABEL_VALUE_SYSTEM_BGM_ENABLE,
   "Musique de fond système"
   )
MSG_HASH(
   MENU_ENUM_LABEL_VALUE_CUSTOM_RATIO,
   "Rapport d'aspect personnalisé"
   )
MSG_HASH(
   MENU_ENUM_LABEL_VALUE_RECORD_ENABLE,
   "Prise en charge de l'enregistrement"
   )
MSG_HASH(
   MENU_ENUM_LABEL_VALUE_RECORD_PATH,
   "Sauvegarder l'enregistrement sous..."
   )
MSG_HASH(
   MENU_ENUM_LABEL_VALUE_RECORD_USE_OUTPUT_DIRECTORY,
   "Sauvegarder les enregistrements dans le dossier de sortie"
   )
MSG_HASH(
   MENU_ENUM_LABEL_VALUE_CHEAT_MATCH_IDX,
   "Afficher la correspondance #"
   )
MSG_HASH(
   MENU_ENUM_SUBLABEL_CHEAT_MATCH_IDX,
   "Sélectionner la correspondance à afficher."
   )
MSG_HASH(
   MENU_ENUM_LABEL_VALUE_VIDEO_FORCE_ASPECT,
   "Forcer le rapport d'aspect"
   )
MSG_HASH(
   MENU_ENUM_LABEL_VALUE_SELECT_FROM_PLAYLIST,
   "Sélectionner depuis une playlist"
   )
MSG_HASH(
   MENU_ENUM_LABEL_VALUE_RESUME,
   "Reprendre"
   )
MSG_HASH(
   MENU_ENUM_SUBLABEL_RESUME,
   "Reprendre le contenu en cours et quitter le menu rapide."
   )
MSG_HASH(
   MENU_ENUM_LABEL_VALUE_CHEAT_VIEW_MATCHES,
   "Voir la liste des %u correspondances"
   )
MSG_HASH(
   MENU_ENUM_LABEL_VALUE_CHEAT_CREATE_OPTION,
   "Créer un code à partir de cette correspondance"
   )
MSG_HASH(
   MENU_ENUM_LABEL_VALUE_CHEAT_DELETE_OPTION,
   "Supprimer cette correspondance"
   )
MSG_HASH( /* FIXME Still exists in a comment about being removed */
   MENU_ENUM_LABEL_VALUE_MATERIALUI_MENU_FOOTER_OPACITY,
   "Opacité du pied de page"
   )
MSG_HASH( /* FIXME Still exists in a comment about being removed */
   MENU_ENUM_SUBLABEL_MATERIALUI_MENU_FOOTER_OPACITY,
   "Modifier l'opacité du graphique de pied de page."
   )
MSG_HASH( /* FIXME Still exists in a comment about being removed */
   MENU_ENUM_LABEL_VALUE_MATERIALUI_MENU_HEADER_OPACITY,
   "Opacité de l'en-tête"
   )
MSG_HASH( /* FIXME Still exists in a comment about being removed */
   MENU_ENUM_SUBLABEL_MATERIALUI_MENU_HEADER_OPACITY,
   "Modifier l'opacité du graphique d'en-tête."
   )
MSG_HASH(
   MENU_ENUM_LABEL_VALUE_NETPLAY_ENABLE,
   "Jeu en réseau"
   )
MSG_HASH(
   MENU_ENUM_LABEL_VALUE_RDB_ENTRY_START_CONTENT,
   "Démarrer le contenu"
   )
MSG_HASH(
   MENU_ENUM_LABEL_VALUE_CONTENT_HISTORY_PATH,
   "Emplacement de l'historique de contenu"
   )
MSG_HASH(
   MENU_ENUM_LABEL_VALUE_CRT_SWITCH_RESOLUTION_OUTPUT_DISPLAY_ID,
   "ID d'affichage de la sortie"
   )
MSG_HASH(
   MENU_ENUM_SUBLABEL_CRT_SWITCH_RESOLUTION_OUTPUT_DISPLAY_ID,
   "Sélectionner le port de sortie connecté à l'écran à tube cathodique (CRT)."
   )
MSG_HASH(
   MENU_ENUM_LABEL_VALUE_HELP,
   "Aide"
   )
MSG_HASH(
   MENU_ENUM_LABEL_VALUE_HELP_AUDIO_VIDEO_TROUBLESHOOTING,
   "Dépannage audio/vidéo"
   )
MSG_HASH(
   MENU_ENUM_LABEL_VALUE_HELP_CHANGE_VIRTUAL_GAMEPAD,
   "Changement de la manette virtuelle en surimpression"
   )
MSG_HASH(
   MENU_ENUM_LABEL_VALUE_HELP_LOADING_CONTENT,
   "Chargement de contenu"
   )
MSG_HASH(
   MENU_ENUM_LABEL_VALUE_HELP_SCANNING_CONTENT,
   "Analyse de contenu"
   )
MSG_HASH(
   MENU_ENUM_LABEL_VALUE_HELP_WHAT_IS_A_CORE,
   "Qu'est-ce qu'un cœur ?"
   )
MSG_HASH(
   MENU_ENUM_LABEL_VALUE_HELP_SEND_DEBUG_INFO,
   "Envoyer des informations de diagnostic"
   )
MSG_HASH(
   MENU_ENUM_SUBLABEL_HELP_SEND_DEBUG_INFO,
   "Envoyer les informations de diagnostic pour votre appareil et la configuration de RetroArch à nos serveurs pour analyse."
   )
MSG_HASH(
   MENU_ENUM_LABEL_VALUE_MANAGEMENT,
   "Réglages de la base de données"
   )
MSG_HASH(
   MENU_ENUM_LABEL_VALUE_NETPLAY_DELAY_FRAMES,
   "Retarder les images du jeu en réseau"
   )
MSG_HASH(
   MENU_ENUM_LABEL_VALUE_NETPLAY_LAN_SCAN_SETTINGS,
   "Analyser le réseau local"
   )
MSG_HASH(
   MENU_ENUM_SUBLABEL_NETPLAY_LAN_SCAN_SETTINGS,
   "Rechercher et se connecter à des hôtes de jeu en réseau sur le réseau local."
   )
MSG_HASH(
   MENU_ENUM_LABEL_VALUE_NETPLAY_MODE,
   "Client de jeu en réseau"
   )
MSG_HASH(
   MENU_ENUM_LABEL_VALUE_NETPLAY_SPECTATOR_MODE_ENABLE,
   "Spectateur de jeu en réseau"
   )
MSG_HASH(
   MENU_ENUM_LABEL_VALUE_FRAME_THROTTLE_ENABLE,
   "Limiter la vitesse d'exécution maximale"
   )
MSG_HASH(
   MENU_ENUM_LABEL_VALUE_CHEAT_START_SEARCH,
   "Lancer la recherche d'un nouveau cheat code"
   )
MSG_HASH(
   MENU_ENUM_SUBLABEL_CHEAT_START_SEARCH,
   "Lancer la recherche d'un nouveau cheat. Le nombre de bits peut être changé."
   )
MSG_HASH(
   MENU_ENUM_LABEL_VALUE_CHEAT_CONTINUE_SEARCH,
   "Continuer la recherche"
   )
MSG_HASH(
   MENU_ENUM_SUBLABEL_CHEAT_CONTINUE_SEARCH,
   "Continuer la recherche d'un nouveau cheat."
   )
MSG_HASH(
   MENU_ENUM_LABEL_VALUE_ACHIEVEMENT_LIST_HARDCORE,
   "Succès (Hardcore)"
   )
MSG_HASH(
   MENU_ENUM_LABEL_VALUE_INPUT_META_CHEAT_DETAILS,
   "Détails du cheat"
   )
MSG_HASH(
   MENU_ENUM_SUBLABEL_INPUT_META_CHEAT_DETAILS,
   "Gérer les réglages de cheat."
   )
MSG_HASH(
   MENU_ENUM_LABEL_VALUE_INPUT_META_CHEAT_SEARCH,
   "Lancer ou continuer la recherche de cheat"
   )
MSG_HASH(
   MENU_ENUM_SUBLABEL_INPUT_META_CHEAT_SEARCH,
   "Lancer ou continuer la recherche de cheat codes."
   )
MSG_HASH(
   MENU_ENUM_LABEL_VALUE_CHEAT_NUM_PASSES,
   "Nombre de passages de cheats"
   )
MSG_HASH(
   MENU_ENUM_SUBLABEL_CHEAT_NUM_PASSES,
   "Augmenter ou diminuer le nombre de cheats."
   )

/* Unused (Needs Confirmation) */

MSG_HASH(
   MENU_ENUM_LABEL_VALUE_INPUT_ANALOG_LEFT_X,
   "Analogique gauche X"
   )
MSG_HASH(
   MENU_ENUM_LABEL_VALUE_INPUT_ANALOG_LEFT_Y,
   "Analogique gauche Y"
   )
MSG_HASH(
   MENU_ENUM_LABEL_VALUE_INPUT_ANALOG_RIGHT_X,
   "Analogique droit X"
   )
MSG_HASH(
   MENU_ENUM_LABEL_VALUE_INPUT_ANALOG_RIGHT_Y,
   "Analogique droit Y"
   )
MSG_HASH(
   MENU_ENUM_LABEL_CHEAT_SEARCH_SETTINGS,
   "Lancer/continuer la recherche de cheats"
   )
MSG_HASH(
   MENU_ENUM_LABEL_VALUE_DATABASE_CURSOR_LIST,
   "Liste de pointeurs dans la base de données"
   )
MSG_HASH(
   MENU_ENUM_LABEL_VALUE_DATABASE_CURSOR_LIST_ENTRY_DEVELOPER,
   "Base de données - Filtre : Développeur"
   )
MSG_HASH(
   MENU_ENUM_LABEL_VALUE_DATABASE_CURSOR_LIST_ENTRY_PUBLISHER,
   "Base de données - Filtre : Éditeur"
   )
MSG_HASH(
   MENU_ENUM_LABEL_VALUE_DATABASE_CURSOR_LIST_ENTRY_ORIGIN,
   "Base de données - Filtre : Origine"
   )
MSG_HASH(
   MENU_ENUM_LABEL_VALUE_DATABASE_CURSOR_LIST_ENTRY_FRANCHISE,
   "Base de données - Filtre : Franchise"
   )
MSG_HASH(
   MENU_ENUM_LABEL_VALUE_DATABASE_CURSOR_LIST_ENTRY_ESRB_RATING,
   "Base de données - Filtre : Classification ESRB"
   )
MSG_HASH(
   MENU_ENUM_LABEL_VALUE_DATABASE_CURSOR_LIST_ENTRY_ELSPA_RATING,
   "Base de données - Filtre : Classification ELSPA"
   )
MSG_HASH(
   MENU_ENUM_LABEL_VALUE_DATABASE_CURSOR_LIST_ENTRY_PEGI_RATING,
   "Base de données - Filtre : Classification PEGI"
   )
MSG_HASH(
   MENU_ENUM_LABEL_VALUE_DATABASE_CURSOR_LIST_ENTRY_CERO_RATING,
   "Base de données - Filtre : Classification CERO"
   )
MSG_HASH(
   MENU_ENUM_LABEL_VALUE_DATABASE_CURSOR_LIST_ENTRY_BBFC_RATING,
   "Base de données - Filtre : Classification BBFC"
   )
MSG_HASH(
   MENU_ENUM_LABEL_VALUE_DATABASE_CURSOR_LIST_ENTRY_MAX_USERS,
   "Base de données - Filtre : Nombre d'utilisateurs maximum"
   )
MSG_HASH(
   MENU_ENUM_LABEL_VALUE_DATABASE_CURSOR_LIST_ENTRY_RELEASEDATE_BY_MONTH,
   "Base de données - Filtre : Date de sortie par mois"
   )
MSG_HASH(
   MENU_ENUM_LABEL_VALUE_DATABASE_CURSOR_LIST_ENTRY_RELEASEDATE_BY_YEAR,
   "Base de données - Filtre : Date de sortie par année"
   )
MSG_HASH(
   MENU_ENUM_LABEL_VALUE_DATABASE_CURSOR_LIST_ENTRY_EDGE_MAGAZINE_ISSUE,
   "Base de données - Filtre : Numéro de magazine Edge"
   )
MSG_HASH(
   MENU_ENUM_LABEL_VALUE_DATABASE_CURSOR_LIST_ENTRY_EDGE_MAGAZINE_RATING,
   "Base de données - Filtre : Note du magazine Edge"
   )
MSG_HASH(
   MENU_ENUM_LABEL_VALUE_DATABASE_CURSOR_LIST_ENTRY_DATABASE_INFO,
   "Informations de la base de données"
   )
MSG_HASH(
   MENU_ENUM_LABEL_VALUE_CONFIG,
   "Configuration"
   )
MSG_HASH( /* FIXME Seems related to MENU_ENUM_LABEL_VALUE_CORE_ASSETS_DIRECTORY, possible duplicate */
   MENU_ENUM_LABEL_VALUE_CORE_ASSETS_DIR,
   "Téléchargements"
   )
MSG_HASH(
   MENU_ENUM_LABEL_VALUE_NETPLAY_SETTINGS,
   "Réglages de jeu en réseau"
   )
MSG_HASH(
   MENU_ENUM_LABEL_VALUE_SYSTEM_INFO_SLANG_SUPPORT,
   "Prise en charge de Slang "
   )
MSG_HASH(
   MENU_ENUM_LABEL_VALUE_SYSTEM_INFO_FBO_SUPPORT,
   "Prise en charge du rendu vers texture OpenGL/Direct3D (shaders multi-passages) "
   )
MSG_HASH(
   MENU_ENUM_LABEL_VALUE_CONTENT_DIR,
   "Contenu"
   )
MSG_HASH(
   MENU_ENUM_SUBLABEL_CONTENT_DIR,
   "Généralement défini par les développeurs qui compilent les applications libretro/RetroArch pour pointer vers des assets."
   )
MSG_HASH(
   MENU_ENUM_LABEL_VALUE_ASK_ARCHIVE,
   "Demander"
   )
MSG_HASH(
   MENU_ENUM_LABEL_VALUE_BASIC_MENU_ENUM_CONTROLS,
   "Contrôles de base du menu"
   )
MSG_HASH(
   MENU_ENUM_LABEL_VALUE_BASIC_MENU_ENUM_CONTROLS_CONFIRM,
   "Confirmer/Accepter"
   )
MSG_HASH(
   MENU_ENUM_LABEL_VALUE_BASIC_MENU_ENUM_CONTROLS_INFO,
   "Informations"
   )
MSG_HASH(
   MENU_ENUM_LABEL_VALUE_BASIC_MENU_ENUM_CONTROLS_QUIT,
   "Quitter"
   )
MSG_HASH(
   MENU_ENUM_LABEL_VALUE_BASIC_MENU_ENUM_CONTROLS_SCROLL_UP,
   "Faire défiler vers le haut"
   )
MSG_HASH(
   MENU_ENUM_LABEL_VALUE_BASIC_MENU_ENUM_CONTROLS_START,
   "Par défaut"
   )
MSG_HASH(
   MENU_ENUM_LABEL_VALUE_BASIC_MENU_ENUM_CONTROLS_TOGGLE_KEYBOARD,
   "Afficher/masquer le clavier"
   )
MSG_HASH(
   MENU_ENUM_LABEL_VALUE_BASIC_MENU_ENUM_CONTROLS_TOGGLE_MENU,
   "Afficher/masquer le menu"
   )

/* Discord Status */

MSG_HASH(
   MENU_ENUM_LABEL_VALUE_DISCORD_IN_MENU,
   "Dans le menu"
   )
MSG_HASH(
   MENU_ENUM_LABEL_VALUE_DISCORD_IN_GAME,
   "Dans le jeu"
   )
MSG_HASH(
   MENU_ENUM_LABEL_VALUE_DISCORD_IN_GAME_PAUSED,
   "Dans le jeu (En pause)"
   )
MSG_HASH(
   MENU_ENUM_LABEL_VALUE_DISCORD_STATUS_PLAYING,
   "En jeu"
   )
MSG_HASH(
   MENU_ENUM_LABEL_VALUE_DISCORD_STATUS_PAUSED,
   "En pause"
   )

/* Notifications */

MSG_HASH( /* FIXME Should be MSG_ */
   MENU_ENUM_LABEL_VALUE_NETPLAY_START_WHEN_LOADED,
   "Le jeu en réseau débutera quand un contenu sera chargé."
   )
MSG_HASH( /* FIXME Should be MSG_ */
   MENU_ENUM_LABEL_VALUE_NETPLAY_LOAD_CONTENT_MANUALLY,
   "Impossible de trouver un cœur ou un jeu adapté, veuillez charger le contenu manuellement."
   )
MSG_HASH( /* FIXME Should be MSG_ */
   MENU_ENUM_LABEL_VALUE_VIDEO_DRIVER_FALLBACK,
   "Votre pilote graphique n'est pas compatible avec le pilote vidéo actuel de RetroArch, retour au pilote %s. Veuillez redémarrer RetroArch pour que les modifications prennent effet."
   )
MSG_HASH( /* FIXME Should be MSG_ */
   MENU_ENUM_LABEL_VALUE_SIDELOAD_CORE_SUCCESS,
   "Installation du cœur réussie"
   )
MSG_HASH( /* FIXME Should be MSG_ */
   MENU_ENUM_LABEL_VALUE_SIDELOAD_CORE_ERROR,
   "Installation du cœur échouée"
   )
MSG_HASH(
   MSG_CHEAT_DELETE_ALL_INSTRUCTIONS,
   "Appuyez cinq fois sur Droite pour supprimer tous les cheats."
   )
MSG_HASH(
   MSG_FAILED_TO_SAVE_DEBUG_INFO,
   "Échec d'enregistrement des informations de diagnostic."
   )
MSG_HASH(
   MSG_FAILED_TO_SEND_DEBUG_INFO,
   "Échec d'envoi des informations de diagnostic au serveur."
   )
MSG_HASH(
   MSG_SENDING_DEBUG_INFO,
   "Envoi des informations de diagnostic..."
   )
MSG_HASH(
   MSG_SENT_DEBUG_INFO,
   "Les informations de diagnostic ont été envoyées au serveur avec succès. Votre numéro d'identification est %u."
   )
MSG_HASH(
   MSG_PRESS_TWO_MORE_TIMES_TO_SEND_DEBUG_INFO,
   "Appuyez deux fois de plus pour soumettre les informations de diagnostic à l'équipe de RetroArch."
   )
MSG_HASH(
   MSG_PRESS_ONE_MORE_TIME_TO_SEND_DEBUG_INFO,
   "Appuyez une fois de plus pour soumettre les informations de diagnostic à l'équipe de RetroArch."
   )
MSG_HASH(
   MSG_AUDIO_MIXER_VOLUME,
   "Volume du mixeur audio global"
   )
MSG_HASH(
   MSG_NETPLAY_LAN_SCAN_COMPLETE,
   "Recherche de jeu en réseau terminé."
   )
MSG_HASH(
   MSG_SORRY_UNIMPLEMENTED_CORES_DONT_DEMAND_CONTENT_NETPLAY,
   "Désolé, non implémenté : les cœurs qui ne demandent pas de contenu ne peuvent pas participer au jeu en réseau."
   )
MSG_HASH(
   MSG_DEVICE_DISCONNECTED_FROM_PORT,
   "Périphérique déconnecté du port"
   )
MSG_HASH(
   MSG_UNKNOWN_NETPLAY_COMMAND_RECEIVED,
   "Commande de jeu en réseau inconnue reçue"
   )
MSG_HASH(
   MSG_FILE_ALREADY_EXISTS_SAVING_TO_BACKUP_BUFFER,
   "Fichier déjà existant. Enregistrement dans la mémoire tampon de sauvegarde"
   )
MSG_HASH(
   MSG_GOT_CONNECTION_FROM,
   "Connexion reçue depuis : \"%s\""
   )
MSG_HASH(
   MSG_GOT_CONNECTION_FROM_NAME,
   "Connexion reçue depuis : \"%s (%s)\""
   )
MSG_HASH(
   MSG_PUBLIC_ADDRESS,
   "Mappage de port réussi"
   )
MSG_HASH(
   MSG_UPNP_FAILED,
   "Mappage de port échoué"
   )
MSG_HASH(
   MSG_NO_ARGUMENTS_SUPPLIED_AND_NO_MENU_BUILTIN,
   "Aucun paramètre fourni et pas de menu intégré, affichage de l'aide..."
   )
MSG_HASH(
   MSG_SETTING_DISK_IN_TRAY,
   "Insertion de disque dans le lecteur"
   )
MSG_HASH(
   MSG_WAITING_FOR_CLIENT,
   "En attente d'un client ..."
   )
MSG_HASH(
   MSG_NETPLAY_YOU_HAVE_LEFT_THE_GAME,
   "Vous avez quitté le jeu"
   )
MSG_HASH(
   MSG_NETPLAY_YOU_HAVE_JOINED_AS_PLAYER_N,
   "Vous avez rejoint le jeu en tant que joueur %u"
   )
MSG_HASH(
   MSG_NETPLAY_YOU_HAVE_JOINED_WITH_INPUT_DEVICES_S,
   "Vous avez rejoint le jeu avec des dispositifs d'entrée %.*s"
   )
MSG_HASH(
   MSG_NETPLAY_PLAYER_S_LEFT,
   "Joueur %.*s à quitté le jeu"
   )
MSG_HASH(
   MSG_NETPLAY_S_HAS_JOINED_AS_PLAYER_N,
   "%.*s à rejoint le jeu en tant que joueur %u"
   )
MSG_HASH(
   MSG_NETPLAY_S_HAS_JOINED_WITH_INPUT_DEVICES_S,
   "%.*s à rejoint le jeu avec des dispositifs d'entrée %.*s"
   )
MSG_HASH(
   MSG_NETPLAY_NOT_RETROARCH,
   "Une tentative de connexion de jeu en réseau à échouée car RetroArch n'est pas en cours d'exécution chez le partenaire, ou est sur une version ancienne de RetroArch."
   )
MSG_HASH(
   MSG_NETPLAY_OUT_OF_DATE,
   "Le partenaire de jeu en réseau est sur une version ancienne de RetroArch. Connexion impossible."
   )
MSG_HASH(
   MSG_NETPLAY_DIFFERENT_VERSIONS,
   "ATTENTION : Un partenaire de jeu en réseau est sur une version différente de RetroArch. Si des problèmes surviennent, utilisez la même version."
   )
MSG_HASH(
   MSG_NETPLAY_DIFFERENT_CORES,
   "Un partenaire de jeu en réseau est sur un cœur different. Connexion impossible."
   )
MSG_HASH(
   MSG_NETPLAY_DIFFERENT_CORE_VERSIONS,
   "ATTENTION : Un partenaire de jeu en réseau est sur une version différente du cœur. Si des problèmes surviennent, utilisez la même version."
   )
MSG_HASH(
   MSG_NETPLAY_ENDIAN_DEPENDENT,
   "Ce cœur ne prend pas en charge le jeu en réseau inter-architectures entre ces systèmes"
   )
MSG_HASH(
   MSG_NETPLAY_PLATFORM_DEPENDENT,
   "Ce cœur ne prend pas en charge le jeu en réseau inter-architectures"
   )
MSG_HASH(
   MSG_NETPLAY_ENTER_PASSWORD,
   "Entrez le mot de passe du serveur de jeu en réseau :"
   )
MSG_HASH(
   MSG_DISCORD_CONNECTION_REQUEST,
   "Voulez-vous autoriser la connexion de l'utilisateur :"
   )
MSG_HASH(
   MSG_NETPLAY_INCORRECT_PASSWORD,
   "Mot de passe incorrect"
   )
MSG_HASH(
   MSG_NETPLAY_SERVER_NAMED_HANGUP,
   "\"%s\" s'est déconnecté"
   )
MSG_HASH(
   MSG_NETPLAY_SERVER_HANGUP,
   "Un client de jeu en réseau s'est déconnecté"
   )
MSG_HASH(
   MSG_NETPLAY_CLIENT_HANGUP,
   "Jeu en réseau déconnecté"
   )
MSG_HASH(
   MSG_NETPLAY_CANNOT_PLAY_UNPRIVILEGED,
   "Vous n'avez pas la permission de jouer"
   )
MSG_HASH(
   MSG_NETPLAY_CANNOT_PLAY_NO_SLOTS,
   "Aucune place de libre pour jouer"
   )
MSG_HASH(
   MSG_NETPLAY_CANNOT_PLAY_NOT_AVAILABLE,
   "Les dispositifs d'entrée demandés ne sont pas disponibles"
   )
MSG_HASH(
   MSG_NETPLAY_CANNOT_PLAY,
   "Impossible de basculer en mode jeu"
   )
MSG_HASH(
   MSG_NETPLAY_PEER_PAUSED,
   "Le partenaire de jeu en réseau \"%s\" à mis en pause"
   )
MSG_HASH(
   MSG_NETPLAY_CHANGED_NICK,
   "Votre pseudo est maintenant \"%s\""
   )
MSG_HASH(
   MSG_AUDIO_VOLUME,
   "Volume sonore"
   )
MSG_HASH(
   MSG_AUTODETECT,
   "Détection automatique"
   )
MSG_HASH(
   MSG_AUTOLOADING_SAVESTATE_FROM,
   "Chargement auto d'une sauvegarde instantanée depuis"
   )
MSG_HASH(
   MSG_CAPABILITIES,
   "Capacités"
   )
MSG_HASH(
   MSG_CONNECTING_TO_NETPLAY_HOST,
   "Connexion à l'hôte de jeu en réseau"
   )
MSG_HASH(
   MSG_CONNECTING_TO_PORT,
   "Connexion au port"
   )
MSG_HASH(
   MSG_CONNECTION_SLOT,
   "Emplacement de connexion"
   )
MSG_HASH(
   MSG_FETCHING_CORE_LIST,
   "Récupération de la liste des cœurs..."
   )
MSG_HASH(
   MSG_CORE_LIST_FAILED,
   "Échec de récupération de la liste des cœurs !"
   )
MSG_HASH(
   MSG_LATEST_CORE_INSTALLED,
   "Dernière version déjà installée : "
   )
MSG_HASH(
   MSG_UPDATING_CORE,
   "Mise à jour du cœur : "
   )
MSG_HASH(
   MSG_DOWNLOADING_CORE,
   "Téléchargement du cœur : "
   )
MSG_HASH(
   MSG_EXTRACTING_CORE,
   "Extraction du cœur : "
   )
MSG_HASH(
   MSG_CORE_INSTALLED,
   "Cœur installé : "
   )
MSG_HASH(
   MSG_SCANNING_CORES,
   "Analyse des cœurs..."
   )
MSG_HASH(
   MSG_CHECKING_CORE,
   "Vérification du cœur : "
   )
MSG_HASH(
   MSG_ALL_CORES_UPDATED,
   "Tous les cœurs installés sont à jour"
   )
MSG_HASH(
   MSG_NUM_CORES_UPDATED,
   "cœurs mis à jour : "
   )
MSG_HASH(
   MSG_PLAYLIST_MANAGER_RESETTING_CORES,
   "Réinitialisation des cœurs : "
   )
MSG_HASH(
   MSG_PLAYLIST_MANAGER_CORES_RESET,
   "Cœurs réinitialisés : "
   )
MSG_HASH(
   MSG_PLAYLIST_MANAGER_CLEANING_PLAYLIST,
   "Nettoyage de la liste de lecture : "
   )
MSG_HASH(
   MSG_PLAYLIST_MANAGER_PLAYLIST_CLEANED,
   "Liste de lecture nettoyée : "
   )
MSG_HASH(
   MSG_ADDED_TO_FAVORITES,
   "Ajouté aux favoris"
   )
MSG_HASH(
   MSG_ADD_TO_FAVORITES_FAILED,
   "Erreur de l'ajout aux favoris : liste de lecture pleine"
   )
MSG_HASH(
   MSG_SET_CORE_ASSOCIATION,
   "Cœur associé : "
   )
MSG_HASH(
   MSG_RESET_CORE_ASSOCIATION,
   "L'association au cœur a été réinitialisée pour l'entrée dans la liste de lecture."
   )
MSG_HASH(
   MSG_APPENDED_DISK,
   "Disque ajouté"
   )
MSG_HASH(
   MSG_FAILED_TO_APPEND_DISK,
   "Échec de l'ajout du disque"
   )
MSG_HASH(
   MSG_APPLICATION_DIR,
   "Dossier de l'application"
   )
MSG_HASH(
   MSG_APPLYING_CHEAT,
   "Appliquer les changements aux cheats."
   )
MSG_HASH(
   MSG_APPLYING_SHADER,
   "Appliquer le shader"
   )
MSG_HASH(
   MSG_AUDIO_MUTED,
   "Son coupé."
   )
MSG_HASH(
   MSG_AUDIO_UNMUTED,
   "Son réactivé."
   )
MSG_HASH(
   MSG_AUTOCONFIG_FILE_ERROR_SAVING,
   "Erreur lors de l'enregistrement du fichier de configuration automatique."
   )
MSG_HASH(
   MSG_AUTOCONFIG_FILE_SAVED_SUCCESSFULLY,
   "Fichier de configuration automatique enregistré avec succès."
   )
MSG_HASH(
   MSG_AUTOSAVE_FAILED,
   "Impossible d'initialiser l'enregistrement automatique."
   )
MSG_HASH(
   MSG_AUTO_SAVE_STATE_TO,
   "Sauvegarde instantanée automatique vers"
   )
MSG_HASH(
   MSG_BLOCKING_SRAM_OVERWRITE,
   "Empêcher l'écrasement de la mémoire SRAM"
   )
MSG_HASH(
   MSG_BRINGING_UP_COMMAND_INTERFACE_ON_PORT,
   "Appeler l'interface de commande sur le port"
   )
MSG_HASH(
   MSG_BYTES,
   "octets"
   )
MSG_HASH(
   MSG_CANNOT_INFER_NEW_CONFIG_PATH,
   "Impossible de déduire le nouvel emplacement du fichier de configuration. Utilisation de l'heure actuelle."
   )
MSG_HASH(
   MSG_CHEEVOS_HARDCORE_MODE_ENABLE,
   "Mode Hardcore activé pour les succès, la sauvegarde instantanée et le rembobinage ont été désactivés."
   )
MSG_HASH(
   MSG_COMPARING_WITH_KNOWN_MAGIC_NUMBERS,
   "Comparaison avec les nombres magiques connus..."
   )
MSG_HASH(
   MSG_COMPILED_AGAINST_API,
   "Compilé avec l'API"
   )
MSG_HASH(
   MSG_CONFIG_DIRECTORY_NOT_SET,
   "Dossier de configuration non défini. Impossible de sauvegarder la nouvelle configuration."
   )
MSG_HASH(
   MSG_CONNECTED_TO,
   "Connecté à"
   )
MSG_HASH(
   MSG_CONTENT_CRC32S_DIFFER,
   "Le CRC32 du contenu est différent. Impossible d'utiliser des jeux non-identiques."
   )
MSG_HASH(
   MSG_CONTENT_LOADING_SKIPPED_IMPLEMENTATION_WILL_DO_IT,
   "Chargement du contenu ignoré. L'implémentation va le charger elle-même."
   )
MSG_HASH(
   MSG_CORE_DOES_NOT_SUPPORT_SAVESTATES,
   "Le cœur ne prend pas en charge les sauvegardes instantanées."
   )
MSG_HASH(
   MSG_CORE_OPTIONS_FILE_CREATED_SUCCESSFULLY,
   "Fichier d'options du cœur créé avec succès."
   )
MSG_HASH(
   MSG_COULD_NOT_FIND_ANY_NEXT_DRIVER,
   "Impossible de trouver un pilote suivant."
   )
MSG_HASH(
   MSG_COULD_NOT_FIND_COMPATIBLE_SYSTEM,
   "Impossible de trouver un système compatible."
   )
MSG_HASH(
   MSG_COULD_NOT_FIND_VALID_DATA_TRACK,
   "Impossible de trouver une piste de données valide"
   )
MSG_HASH(
   MSG_COULD_NOT_OPEN_DATA_TRACK,
   "Impossible d'ouvrir la piste de données."
   )
MSG_HASH(
   MSG_COULD_NOT_READ_CONTENT_FILE,
   "Impossible de lire le fichier de contenu."
   )
MSG_HASH(
   MSG_COULD_NOT_READ_MOVIE_HEADER,
   "Impossible de lire l'en-tête du film."
   )
MSG_HASH(
   MSG_COULD_NOT_READ_STATE_FROM_MOVIE,
   "Impossible de lire l'état du film."
   )
MSG_HASH(
   MSG_CRC32_CHECKSUM_MISMATCH,
   "Incohérence de la somme de contrôle CRC32 entre le fichier du contenu et sa somme de contrôle enregistrée dans l'en-tête du fichier de relecture. Replay très susceptible de se désynchroniser lors de la lecture."
   )
MSG_HASH(
   MSG_CUSTOM_TIMING_GIVEN,
   "Temps personnalisé attribué"
   )
MSG_HASH(
   MSG_DECOMPRESSION_ALREADY_IN_PROGRESS,
   "Décompression déjà en cours."
   )
MSG_HASH(
   MSG_DECOMPRESSION_FAILED,
   "Échec à la décompression."
   )
MSG_HASH(
   MSG_DETECTED_VIEWPORT_OF,
   "Taille de la fenêtre d'affichage détectée de"
   )
MSG_HASH(
   MSG_DID_NOT_FIND_A_VALID_CONTENT_PATCH,
   "Impossible de trouver un patch valide pour ce contenu."
   )
MSG_HASH(
   MSG_DISCONNECT_DEVICE_FROM_A_VALID_PORT,
   "Déconnecter le périphérique d'un port valide."
   )
MSG_HASH(
   MSG_DISK_CLOSED,
   "Fermé"
   )
MSG_HASH(
   MSG_DISK_EJECTED,
   "Éjecté"
   )
MSG_HASH(
   MSG_DOWNLOADING,
   "Téléchargement"
   )
MSG_HASH(
   MSG_INDEX_FILE,
   "de l'index"
   )
MSG_HASH(
   MSG_DOWNLOAD_FAILED,
   "Échec du téléchargement"
   )
MSG_HASH(
   MSG_ERROR,
   "Erreur"
   )
MSG_HASH(
   MSG_ERROR_LIBRETRO_CORE_REQUIRES_CONTENT,
   "Le cœur Libretro nécessite du contenu, mais aucun n'a été fourni."
   )
MSG_HASH(
   MSG_ERROR_LIBRETRO_CORE_REQUIRES_SPECIAL_CONTENT,
   "Le cœur Libretro nécessite un contenu spécial, mais aucun n'a été fourni."
   )
MSG_HASH(
   MSG_ERROR_LIBRETRO_CORE_REQUIRES_VFS,
   "Le cœur ne prend pas en charge le VFS, et le chargement à partir d'une copie locale a échoué"
   )
MSG_HASH(
   MSG_ERROR_PARSING_ARGUMENTS,
   "Erreur lors de l'analyse des arguments."
   )
MSG_HASH(
   MSG_ERROR_SAVING_CORE_OPTIONS_FILE,
   "Erreur lors de l'enregistrement du fichier d'options du cœur."
   )
MSG_HASH(
   MSG_ERROR_SAVING_REMAP_FILE,
   "Erreur lors de l'enregistrement du fichier de remappage."
   )
MSG_HASH(
   MSG_ERROR_REMOVING_REMAP_FILE,
   "Erreur lors de la suppression du fichier de remappage."
   )
MSG_HASH(
   MSG_ERROR_SAVING_SHADER_PRESET,
   "Erreur lors de l'enregistrement des préréglages de shaders."
   )
MSG_HASH(
   MSG_EXTERNAL_APPLICATION_DIR,
   "Dossier d'applications externes"
   )
MSG_HASH(
   MSG_EXTRACTING,
   "Extraction"
   )
MSG_HASH(
   MSG_EXTRACTING_FILE,
   "Extraction du fichier"
   )
MSG_HASH(
   MSG_FAILED_SAVING_CONFIG_TO,
   "Erreur lors de l'enregistrement de la configuration vers"
   )
MSG_HASH(
   MSG_FAILED_TO,
   "Échec de"
   )
MSG_HASH(
   MSG_FAILED_TO_ACCEPT_INCOMING_SPECTATOR,
   "Échec à l'accueil du spectateur entrant."
   )
MSG_HASH(
   MSG_FAILED_TO_ALLOCATE_MEMORY_FOR_PATCHED_CONTENT,
   "Échec d'allocation de mémoire pour le contenu patché..."
   )
MSG_HASH(
   MSG_FAILED_TO_APPLY_SHADER,
   "Échec à l'application du shader."
   )
MSG_HASH(
   MSG_FAILED_TO_APPLY_SHADER_PRESET,
   "Échec à l'application du préréglage de shaders :"
   )
MSG_HASH(
   MSG_FAILED_TO_BIND_SOCKET,
   "Échec à l'attribution du socket."
   )
MSG_HASH(
   MSG_FAILED_TO_CREATE_THE_DIRECTORY,
   "Échec à la création du dossier."
   )
MSG_HASH(
   MSG_FAILED_TO_EXTRACT_CONTENT_FROM_COMPRESSED_FILE,
   "Échec à l'extraction de contenu depuis le fichier compressé."
   )
MSG_HASH(
   MSG_FAILED_TO_GET_NICKNAME_FROM_CLIENT,
   "Échec à l'obtention du pseudo du client."
   )
MSG_HASH(
   MSG_FAILED_TO_LOAD,
   "Échec de chargement."
   )
MSG_HASH(
   MSG_FAILED_TO_LOAD_CONTENT,
   "Échec de chargement du contenu."
   )
MSG_HASH(
   MSG_FAILED_TO_LOAD_MOVIE_FILE,
   "Échec de chargement du fichier vidéo."
   )
MSG_HASH(
   MSG_FAILED_TO_LOAD_OVERLAY,
   "Échec de chargement de la surimpression."
   )
MSG_HASH(
   MSG_FAILED_TO_LOAD_STATE,
   "Échec de chargement de la sauvegarde instantanée depuis"
   )
MSG_HASH(
   MSG_FAILED_TO_OPEN_LIBRETRO_CORE,
   "Échec de l'ouverture du cœur Libretro"
   )
MSG_HASH(
   MSG_FAILED_TO_PATCH,
   "Échec du patch"
   )
MSG_HASH(
   MSG_FAILED_TO_RECEIVE_HEADER_FROM_CLIENT,
   "Échec de l'obtention de l'entête depuis le client."
   )
MSG_HASH(
   MSG_FAILED_TO_RECEIVE_NICKNAME,
   "Échec de l'obtention du pseudo."
   )
MSG_HASH(
   MSG_FAILED_TO_RECEIVE_NICKNAME_FROM_HOST,
   "Échec de l'obtention du pseudo depuis l'hôte."
   )
MSG_HASH(
   MSG_FAILED_TO_RECEIVE_NICKNAME_SIZE_FROM_HOST,
   "Échec de l'obtention de la taille du pseudo depuis l'hôte."
   )
MSG_HASH(
   MSG_FAILED_TO_RECEIVE_SRAM_DATA_FROM_HOST,
   "Échec de l'obtention des données SRAM depuis l'hôte."
   )
MSG_HASH(
   MSG_FAILED_TO_REMOVE_DISK_FROM_TRAY,
   "Échec de l'éjection du disque depuis le lecteur."
   )
MSG_HASH(
   MSG_FAILED_TO_REMOVE_TEMPORARY_FILE,
   "Échec de la suppression du fichier temporaire"
   )
MSG_HASH(
   MSG_FAILED_TO_SAVE_SRAM,
   "Échec de la sauvegarde de la SRAM"
   )
MSG_HASH(
   MSG_FAILED_TO_SAVE_STATE_TO,
   "Échec de la sauvegarde instantanée vers"
   )
MSG_HASH(
   MSG_FAILED_TO_SEND_NICKNAME,
   "Échec de l'envoi du pseudo."
   )
MSG_HASH(
   MSG_FAILED_TO_SEND_NICKNAME_SIZE,
   "Échec de l'envoi de la taille du pseudo."
   )
MSG_HASH(
   MSG_FAILED_TO_SEND_NICKNAME_TO_CLIENT,
   "Échec de l'envoi du pseudo vers le client."
   )
MSG_HASH(
   MSG_FAILED_TO_SEND_NICKNAME_TO_HOST,
   "Échec de l'envoi du pseudo vers l'hôte."
   )
MSG_HASH(
   MSG_FAILED_TO_SEND_SRAM_DATA_TO_CLIENT,
   "Échec de l'envoi des données SRAM vers le client."
   )
MSG_HASH(
   MSG_FAILED_TO_START_AUDIO_DRIVER,
   "Échec de démarrage du pilote audio. Continuera sans le son."
   )
MSG_HASH(
   MSG_FAILED_TO_START_MOVIE_RECORD,
   "Échec du démarrage de l'enregistrement vidéo."
   )
MSG_HASH(
   MSG_FAILED_TO_START_RECORDING,
   "Échec du démarrage de l'enregistrement."
   )
MSG_HASH(
   MSG_FAILED_TO_TAKE_SCREENSHOT,
   "Échec de la capture d'écran."
   )
MSG_HASH(
   MSG_FAILED_TO_UNDO_LOAD_STATE,
   "Échec de l'annulation du chargement d'une sauvegarde instantanée."
   )
MSG_HASH(
   MSG_FAILED_TO_UNDO_SAVE_STATE,
   "Échec de l'annulation d'une sauvegarde instantanée."
   )
MSG_HASH(
   MSG_FAILED_TO_UNMUTE_AUDIO,
   "Échec de la réactivation du son."
   )
MSG_HASH(
   MSG_FATAL_ERROR_RECEIVED_IN,
   "Erreur fatale reçue dans"
   )
MSG_HASH(
   MSG_FILE_NOT_FOUND,
   "Fichier non trouvé"
   )
MSG_HASH(
   MSG_FOUND_AUTO_SAVESTATE_IN,
   "Sauvegarde instantanée automatique trouvée dans"
   )
MSG_HASH(
   MSG_FOUND_DISK_LABEL,
   "Label de disque trouvé"
   )
MSG_HASH(
   MSG_FOUND_FIRST_DATA_TRACK_ON_FILE,
   "Première piste de données trouvée dans le fichier"
   )
MSG_HASH(
   MSG_FOUND_LAST_STATE_SLOT,
   "Dernier emplacement de sauvegarde instantanée trouvé"
   )
MSG_HASH(
   MSG_FOUND_SHADER,
   "Shader trouvé"
   )
MSG_HASH(
   MSG_FRAMES,
   "Images"
   )
MSG_HASH(
   MSG_GAME_SPECIFIC_CORE_OPTIONS_FOUND_AT,
   "Options par jeu : options de cœur spécifiques au jeu trouvées dans"
   )
MSG_HASH(
   MSG_GOT_INVALID_DISK_INDEX,
   "Numéro de disque non valide."
   )
MSG_HASH(
   MSG_GRAB_MOUSE_STATE,
   "État de la capture de la souris"
   )
MSG_HASH(
   MSG_GAME_FOCUS_ON,
   "Jeu au premier plan"
   )
MSG_HASH(
   MSG_GAME_FOCUS_OFF,
   "Jeu en arrière-plan"
   )
MSG_HASH(
   MSG_HW_RENDERED_MUST_USE_POSTSHADED_RECORDING,
   "Le cœur Libretro utilise le rendu matériel. Doit également utiliser les filtres vidéo lors de l'enregistrement."
   )
MSG_HASH(
   MSG_INFLATED_CHECKSUM_DID_NOT_MATCH_CRC32,
   "La somme de contrôle du fichier décompressé ne correspond pas au CRC32."
   )
MSG_HASH(
   MSG_INPUT_CHEAT,
   "Saisir le cheat"
   )
MSG_HASH(
   MSG_INPUT_CHEAT_FILENAME,
   "Saisir le nom de fichier de cheats"
   )
MSG_HASH(
   MSG_INPUT_PRESET_FILENAME,
   "Saisir le nom de fichier de préréglages"
   )
MSG_HASH(
   MSG_INPUT_RENAME_ENTRY,
   "Entrez le nouveau nom"
   )
MSG_HASH(
   MSG_INTERNAL_STORAGE,
   "Stockage interne"
   )
MSG_HASH(
   MSG_REMOVABLE_STORAGE,
   "Stockage amovible"
   )
MSG_HASH(
   MSG_INVALID_NICKNAME_SIZE,
   "Taille du pseudo non valide."
   )
MSG_HASH(
   MSG_IN_BYTES,
   "en octets "
   )
MSG_HASH(
   MSG_IN_MEGABYTES,
   "en mégaoctets "
   )
MSG_HASH(
   MSG_IN_GIGABYTES,
   "en gigaoctets "
   )
MSG_HASH(
   MSG_LIBRETRO_ABI_BREAK,
   "est compilé avec une version différente de l'implémentation de libretro actuelle."
   )
MSG_HASH(
   MSG_LIBRETRO_FRONTEND,
   "Frontend pour libretro"
   )
MSG_HASH(
   MSG_LOADED_STATE_FROM_SLOT,
   "Sauvegarde instantanée chargée depuis l'emplacement #%d."
   )
MSG_HASH(
   MSG_LOADED_STATE_FROM_SLOT_AUTO,
   "Sauvegarde instantanée chargée depuis l'emplacement #-1 (auto)."
   )
MSG_HASH(
   MSG_LOADING,
   "Chargement"
   )
MSG_HASH(
   MSG_FIRMWARE,
   "Un ou plusieurs fichiers de firmware sont manquants"
   )
MSG_HASH(
   MSG_LOADING_CONTENT_FILE,
   "Chargement du fichier de contenu"
   )
MSG_HASH(
   MSG_LOADING_HISTORY_FILE,
   "Chargement du fichier d'historique"
   )
MSG_HASH(
   MSG_LOADING_FAVORITES_FILE,
   "Chargement du fichier des favoris"
   )
MSG_HASH(
   MSG_LOADING_STATE,
   "Chargement de la sauvegarde instantanée"
   )
MSG_HASH(
   MSG_MEMORY,
   "Mémoire"
   )
MSG_HASH(
   MSG_MOVIE_FILE_IS_NOT_A_VALID_BSV1_FILE,
   "Le fichier vidéo de relecture n'est pas un fichier BSV1 valide."
   )
MSG_HASH(
   MSG_MOVIE_FORMAT_DIFFERENT_SERIALIZER_VERSION,
   "Le format de la vidéo de relecture semble avoir une version différente du sérialiseur. Échec très probable."
   )
MSG_HASH(
   MSG_MOVIE_PLAYBACK_ENDED,
   "La relecture des touches pressées est terminée."
   )
MSG_HASH(
   MSG_MOVIE_RECORD_STOPPED,
   "Arrêt de l'enregistrement vidéo."
   )
MSG_HASH(
   MSG_NETPLAY_FAILED,
   "Échec de l'initialisation du jeu en réseau."
   )
MSG_HASH(
   MSG_NO_CONTENT_STARTING_DUMMY_CORE,
   "Aucun contenu, chargement d'un cœur factice."
   )
MSG_HASH(
   MSG_NO_SAVE_STATE_HAS_BEEN_OVERWRITTEN_YET,
   "Aucune sauvegarde instantanée n'a encore été écrasé."
   )
MSG_HASH(
   MSG_NO_STATE_HAS_BEEN_LOADED_YET,
   "Aucune sauvegarde instantanée n'a encore été chargée."
   )
MSG_HASH(
   MSG_OVERRIDES_ERROR_SAVING,
   "Erreur lors de l'enregistrement du fichier de remplacement de configuration."
   )
MSG_HASH(
   MSG_OVERRIDES_SAVED_SUCCESSFULLY,
   "Fichier de remplacement de configuration enregistré avec succès."
   )
MSG_HASH(
   MSG_PAUSED,
   "En pause."
   )
MSG_HASH(
   MSG_READING_FIRST_DATA_TRACK,
   "Lecture de la première piste de données..."
   )
MSG_HASH(
   MSG_RECEIVED,
   "reçu"
   )
MSG_HASH(
   MSG_RECORDING_TERMINATED_DUE_TO_RESIZE,
   "Enregistrement interrompu à cause du redimensionnement."
   )
MSG_HASH(
   MSG_RECORDING_TO,
   "Enregistrement vers"
   )
MSG_HASH(
   MSG_REDIRECTING_CHEATFILE_TO,
   "Redirection du fichier de cheats vers"
   )
MSG_HASH(
   MSG_REDIRECTING_SAVEFILE_TO,
   "Redirection du fichier de sauvegarde vers"
   )
MSG_HASH(
   MSG_REDIRECTING_SAVESTATE_TO,
   "Redirection du fichier de sauvegarde instantanée vers"
   )
MSG_HASH(
   MSG_REMAP_FILE_SAVED_SUCCESSFULLY,
   "Fichier de remappage enregistré avec succès."
   )
MSG_HASH(
   MSG_REMAP_FILE_REMOVED_SUCCESSFULLY,
   "Fichier de remappage supprimé avec succès."
   )
MSG_HASH(
   MSG_REMOVED_DISK_FROM_TRAY,
   "Disque retiré du lecteur."
   )
MSG_HASH(
   MSG_REMOVING_TEMPORARY_CONTENT_FILE,
   "Suppression du fichier de contenu temporaire"
   )
MSG_HASH(
   MSG_RESET,
   "Réinitialisation"
   )
MSG_HASH(
   MSG_RESTARTING_RECORDING_DUE_TO_DRIVER_REINIT,
   "Redémarrage de l'enregistrement à cause de la réinitialisation du pilote."
   )
MSG_HASH(
   MSG_RESTORED_OLD_SAVE_STATE,
   "Ancienne sauvegarde instantanée restaurée."
   )
MSG_HASH(
   MSG_RESTORING_DEFAULT_SHADER_PRESET_TO,
   "Shaders : restauration des préréglages de shaders par défaut vers"
   )
MSG_HASH(
   MSG_REVERTING_SAVEFILE_DIRECTORY_TO,
   "Rétablissement du dossier de sauvegarde vers"
   )
MSG_HASH(
   MSG_REVERTING_SAVESTATE_DIRECTORY_TO,
   "Rétablissement du dossier de sauvegarde instantanée vers"
   )
MSG_HASH(
   MSG_REWINDING,
   "Rembobinage."
   )
MSG_HASH(
   MSG_REWIND_INIT,
   "Initialisation de la mémoire tampon de rembobinage avec la taille"
   )
MSG_HASH(
   MSG_REWIND_INIT_FAILED,
   "Échec de l'initialisation de la mémoire tampon de rembobinage. Le rembobinage sera désactivé."
   )
MSG_HASH(
   MSG_REWIND_INIT_FAILED_THREADED_AUDIO,
   "L'implementation utilise plusieurs fils d'exécution pour l'audio. Incompatible avec le rembobinage."
   )
MSG_HASH(
   MSG_REWIND_REACHED_END,
   "Fin de la mémoire tampon de rembobinage atteinte."
   )
MSG_HASH(
   MSG_SAVED_NEW_CONFIG_TO,
   "Nouvelle configuration enregistrée vers"
   )
MSG_HASH(
   MSG_SAVED_STATE_TO_SLOT,
   "Sauvegarde instantanée enregistrée vers l'emplacement #%d."
   )
MSG_HASH(
   MSG_SAVED_STATE_TO_SLOT_AUTO,
   "Sauvegarde instantanée enregistrée vers l'emplacement #-1 (auto)."
   )
MSG_HASH(
   MSG_SAVED_SUCCESSFULLY_TO,
   "Enregistré avec succès vers"
   )
MSG_HASH(
   MSG_SAVING_RAM_TYPE,
   "Enregistrement du type de RAM"
   )
MSG_HASH(
   MSG_SAVING_STATE,
   "Sauvegarde instantanée en cours"
   )
MSG_HASH(
   MSG_SCANNING,
   "Analyse en cours"
   )
MSG_HASH(
   MSG_SCANNING_OF_DIRECTORY_FINISHED,
   "Analyse du dossier terminée"
   )
MSG_HASH(
   MSG_SENDING_COMMAND,
   "Envoi de la commande"
   )
MSG_HASH(
   MSG_SEVERAL_PATCHES_ARE_EXPLICITLY_DEFINED,
   "Plusieurs patchs sont explicitement définis, tous sont ignorés..."
   )
MSG_HASH(
   MSG_SHADER_PRESET_SAVED_SUCCESSFULLY,
   "Préréglages de shaders enregistrés avec succès."
   )
MSG_HASH(
   MSG_SKIPPING_SRAM_LOAD,
   "Chargement de la SRAM ignoré."
   )
MSG_HASH(
   MSG_SLOW_MOTION,
   "Ralenti."
   )
MSG_HASH(
   MSG_FAST_FORWARD,
   "Avance rapide."
   )
MSG_HASH(
   MSG_SLOW_MOTION_REWIND,
   "Rembobinage au ralenti."
   )
MSG_HASH(
   MSG_SRAM_WILL_NOT_BE_SAVED,
   "La SRAM ne sera pas sauvegardée."
   )
MSG_HASH(
   MSG_STARTING_MOVIE_PLAYBACK,
   "Démarrage de la lecture vidéo."
   )
MSG_HASH(
   MSG_STARTING_MOVIE_RECORD_TO,
   "Démarrage de l'enregistrement vidéo vers"
   )
MSG_HASH(
   MSG_STATE_SIZE,
   "Taille de la sauvegarde instantanée"
   )
MSG_HASH(
   MSG_STATE_SLOT,
   "Emplacement de la sauvegarde instantanée"
   )
MSG_HASH(
   MSG_TAKING_SCREENSHOT,
   "Capture d'écran."
   )
MSG_HASH(
   MSG_SCREENSHOT_SAVED,
   "Capture d'écran enregistrée"
   )
MSG_HASH(
   MSG_ACHIEVEMENT_UNLOCKED,
   "Succès débloqué"
   )
MSG_HASH(
   MSG_CHANGE_THUMBNAIL_TYPE,
   "Changer le type de miniatures"
   )
MSG_HASH(
   MSG_TOGGLE_FULLSCREEN_THUMBNAILS,
   "Miniatures en plein écran"
   )
MSG_HASH(
   MSG_TOGGLE_CONTENT_METADATA,
   "Afficher/masquer les métadonnées"
   )
MSG_HASH(
   MSG_NO_THUMBNAIL_AVAILABLE,
   "Aucune miniature disponible"
   )
MSG_HASH(
   MSG_PRESS_AGAIN_TO_QUIT,
   "Appuyez à nouveau pour quitter..."
   )
MSG_HASH(
   MSG_TO,
   "vers"
   )
MSG_HASH(
   MSG_UNDID_LOAD_STATE,
   "Chargement de la sauvegarde instantanée annulé."
   )
MSG_HASH(
   MSG_UNDOING_SAVE_STATE,
   "Annulation de la sauvegarde instantanée"
   )
MSG_HASH(
   MSG_UNKNOWN,
   "Inconnu"
   )
MSG_HASH(
   MSG_UNPAUSED,
   "Réactivé."
   )
MSG_HASH(
   MSG_UNRECOGNIZED_COMMAND,
   "Commande non reconnue"
   )
MSG_HASH(
   MSG_USING_CORE_NAME_FOR_NEW_CONFIG,
   "Utilisation du nom du cœur pour la nouvelle configuration."
   )
MSG_HASH(
   MSG_USING_LIBRETRO_DUMMY_CORE_RECORDING_SKIPPED,
   "Utilisation du cœur libretro factice. Enregistrement ignoré."
   )
MSG_HASH(
   MSG_VALUE_CONNECT_DEVICE_FROM_A_VALID_PORT,
   "Connecter le périphérique depuis un port valide."
   )
MSG_HASH(
   MSG_VALUE_DISCONNECTING_DEVICE_FROM_PORT,
   "Déconnexion du périphérique depuis le port"
   )
MSG_HASH(
   MSG_VALUE_REBOOTING,
   "Redémarrage..."
   )
MSG_HASH(
   MSG_VALUE_SHUTTING_DOWN,
   "Arrêt en cours..."
   )
MSG_HASH(
   MSG_VERSION_OF_LIBRETRO_API,
   "Version de l'API libretro"
   )
MSG_HASH(
   MSG_VIEWPORT_SIZE_CALCULATION_FAILED,
   "Le calcul de la taille de la fenêtre d'affichage a échoué ! Continuera à utiliser les données brutes. Cela ne fonctionnera probablement pas correctement..."
   )
MSG_HASH(
   MSG_VIRTUAL_DISK_TRAY,
   "Lecteur de disque virtuel."
   )
MSG_HASH(
   MSG_VIRTUAL_DISK_TRAY_EJECT,
   "éjecter"
   )
MSG_HASH(
   MSG_VIRTUAL_DISK_TRAY_CLOSE,
   "fermer"
   )
MSG_HASH(
   MSG_FAILED,
   "échoué"
   )
MSG_HASH(
   MSG_SUCCEEDED,
   "réussi"
   )
MSG_HASH(
   MSG_DEVICE_NOT_CONFIGURED,
   "non configuré"
   )
MSG_HASH(
   MSG_DEVICE_NOT_CONFIGURED_FALLBACK,
   "non configuré, utilisation de l'état de secours"
   )
MSG_HASH(
   MSG_WIFI_SCAN_COMPLETE,
   "Recherche Wi-Fi terminé."
   )
MSG_HASH(
   MSG_SCANNING_WIRELESS_NETWORKS,
   "Recherche de réseaux sans fil..."
   )
MSG_HASH(
   MSG_NETPLAY_LAN_SCANNING,
   "Recherche d'hôtes de jeu en réseau..."
   )
MSG_HASH(
   MSG_PREPARING_FOR_CONTENT_SCAN,
   "Préparation à l'analyse de contenu..."
   )
MSG_HASH(
   MSG_INPUT_ENABLE_SETTINGS_PASSWORD,
   "Entrer le mot de passe"
   )
MSG_HASH(
   MSG_INPUT_ENABLE_SETTINGS_PASSWORD_OK,
   "Mot de passe correct."
   )
MSG_HASH(
   MSG_INPUT_ENABLE_SETTINGS_PASSWORD_NOK,
   "Mot de passe incorrect."
   )
MSG_HASH(
   MSG_INPUT_KIOSK_MODE_PASSWORD,
   "Entrer le mot de passe"
   )
MSG_HASH(
   MSG_INPUT_KIOSK_MODE_PASSWORD_OK,
   "Mot de passe correct."
   )
MSG_HASH(
   MSG_INPUT_KIOSK_MODE_PASSWORD_NOK,
   "Mot de passe incorrect."
   )
MSG_HASH(
   MSG_CONFIG_OVERRIDE_LOADED,
   "Remplacement de configuration chargé."
   )
MSG_HASH(
   MSG_GAME_REMAP_FILE_LOADED,
   "Fichier de remappage pour le jeu chargé."
   )
MSG_HASH(
   MSG_DIRECTORY_REMAP_FILE_LOADED,
   "Fichier de remappage pour le dossier du contenu chargé."
   )
MSG_HASH(
   MSG_CORE_REMAP_FILE_LOADED,
   "Fichier de remappage pour le cœur chargé."
   )
MSG_HASH(
   MSG_RUNAHEAD_CORE_DOES_NOT_SUPPORT_SAVESTATES,
   "L'éxécution en avance a été désactivée car ce cœur ne prend pas en charge les sauvegardes instantanées."
   )
MSG_HASH(
   MSG_RUNAHEAD_FAILED_TO_SAVE_STATE,
   "Échec de la sauvegarde de l'état. L'éxécution en avance a été désactivée."
   )
MSG_HASH(
   MSG_RUNAHEAD_FAILED_TO_LOAD_STATE,
   "Échec du chargement de l'état. L'éxécution en avance a été désactivée."
   )
MSG_HASH(
   MSG_RUNAHEAD_FAILED_TO_CREATE_SECONDARY_INSTANCE,
   "Impossible de créer une deuxième instance. L'éxécution en avance utilisera désormais une seule instance."
   )
MSG_HASH(
   MSG_SCANNING_OF_FILE_FINISHED,
   "Analyse du fichier terminée"
   )
MSG_HASH(
   MSG_CHEAT_INIT_SUCCESS,
   "Lancement de la recherche de cheats réussi"
   )
MSG_HASH(
   MSG_CHEAT_INIT_FAIL,
   "Impossible de lancer la recherche de cheats"
   )
MSG_HASH(
   MSG_CHEAT_SEARCH_NOT_INITIALIZED,
   "La recherche n'a pas été initialisée/démarrée"
   )
MSG_HASH(
   MSG_CHEAT_SEARCH_FOUND_MATCHES,
   "Nouveau nombre de correspondances = %u"
   )
MSG_HASH(
   MSG_CHEAT_SEARCH_ADDED_MATCHES_SUCCESS,
   "Ajouté %u correspondances"
   )
MSG_HASH(
   MSG_CHEAT_SEARCH_ADDED_MATCHES_FAIL,
   "Impossible d'ajouter les correspondances"
   )
MSG_HASH(
   MSG_CHEAT_SEARCH_ADD_MATCH_SUCCESS,
   "Code créé à partir de la correspondance"
   )
MSG_HASH(
   MSG_CHEAT_SEARCH_ADD_MATCH_FAIL,
   "Création du code échouée"
   )
MSG_HASH(
   MSG_CHEAT_SEARCH_DELETE_MATCH_SUCCESS,
   "Correspondance supprimée"
   )
MSG_HASH(
   MSG_CHEAT_SEARCH_ADDED_MATCHES_TOO_MANY,
   "Pas assez de place. Le nombre maximum de cheats possibles est 100."
   )
MSG_HASH(
   MSG_CHEAT_ADD_TOP_SUCCESS,
   "Nouveau cheat ajouté en haut de la liste."
   )
MSG_HASH(
   MSG_CHEAT_ADD_BOTTOM_SUCCESS,
   "Nouveau cheat ajouté en bas de la liste."
   )
MSG_HASH(
   MSG_CHEAT_DELETE_ALL_SUCCESS,
   "Tous les cheats ont été supprimés."
   )
MSG_HASH(
   MSG_CHEAT_ADD_BEFORE_SUCCESS,
   "Nouveau cheat ajouté avant celui-ci."
   )
MSG_HASH(
   MSG_CHEAT_ADD_AFTER_SUCCESS,
   "Nouveau cheat ajouté après celui-ci."
   )
MSG_HASH(
   MSG_CHEAT_COPY_BEFORE_SUCCESS,
   "Cheat copié avant celui-ci."
   )
MSG_HASH(
   MSG_CHEAT_COPY_AFTER_SUCCESS,
   "Cheat copié après celui-ci."
   )
MSG_HASH(
   MSG_CHEAT_DELETE_SUCCESS,
   "Cheat supprimé."
   )
MSG_HASH(
   MSG_DEVICE_CONFIGURED_IN_PORT,
   "Configuré dans le port :"
   )
MSG_HASH(
   MSG_FAILED_TO_SET_DISK,
   "Impossible de sélectionner le disque"
   )
MSG_HASH(
   MSG_FAILED_TO_SET_INITIAL_DISK,
   "Impossible de sélectionner le dernier disque utilisé..."
   )
MSG_HASH(
   MSG_CHEEVOS_HARDCORE_MODE_DISABLED,
   "Une sauvegarde instantanée a été chargée. Succès en mode Hardcore désactivés pour la session en cours."
   )
MSG_HASH(
   MSG_CHEEVOS_HARDCORE_MODE_DISABLED_CHEAT,
   "Un cheat a été activé. Succès en mode Hardcore désactivés pour la session en cours."
   )
MSG_HASH(
   MSG_RESAMPLER_QUALITY_LOWEST,
   "La plus basse"
   )
MSG_HASH(
   MSG_RESAMPLER_QUALITY_LOWER,
   "Inférieure"
   )
MSG_HASH(
   MSG_RESAMPLER_QUALITY_NORMAL,
   "Normale"
   )
MSG_HASH(
   MSG_RESAMPLER_QUALITY_HIGHER,
   "Supérieure"
   )
MSG_HASH(
   MSG_RESAMPLER_QUALITY_HIGHEST,
   "La plus élevée"
   )
MSG_HASH(
   MSG_MISSING_ASSETS,
   "AVERTISSEMENT : Assets manquants, utilisez la mise à jour en ligne si disponible"
   )
MSG_HASH(
   MSG_DUMPING_DISC,
   "Importation du disque..."
   )
MSG_HASH(
   MSG_DRIVE_NUMBER,
   "Lecteur %d"
   )
MSG_HASH(
   MSG_LOAD_CORE_FIRST,
   "Veuillez d'abord charger un cœur."
   )
MSG_HASH(
   MSG_DISC_DUMP_FAILED_TO_READ_FROM_DRIVE,
   "Lecture depuis le lecteur échouée. Importation annulée."
   )
MSG_HASH(
   MSG_DISC_DUMP_FAILED_TO_WRITE_TO_DISK,
   "Écriture vers le disque échouée. Importation annulée."
   )
MSG_HASH(
   MSG_NO_DISC_INSERTED,
   "Aucun disque n'est inséré dans le lecteur."
   )
MSG_HASH(
   MSG_SHADER_PRESET_REMOVED_SUCCESSFULLY,
   "Préréglages de shaders supprimés avec succès."
   )
MSG_HASH(
   MSG_ERROR_REMOVING_SHADER_PRESET,
   "Erreur lors de la suppression des préréglages de shaders."
   )
MSG_HASH(
   MSG_MANUAL_CONTENT_SCAN_DAT_FILE_INVALID,
   "Fichier arcade DAT sélectionné invalide"
   )
MSG_HASH(
   MSG_MANUAL_CONTENT_SCAN_DAT_FILE_TOO_LARGE,
   "Le fichier arcade DAT sélectionné est trop lourd (mémoire libre insuffisante)"
   )
MSG_HASH(
   MSG_MANUAL_CONTENT_SCAN_DAT_FILE_LOAD_ERROR,
   "Chargement du fichier arcade DAT échoué (format invalide ?)"
   )
MSG_HASH(
   MSG_MANUAL_CONTENT_SCAN_INVALID_CONFIG,
   "Configuration d'analyse manuelle invalide"
   )
MSG_HASH(
   MSG_MANUAL_CONTENT_SCAN_INVALID_CONTENT,
   "Aucun contenu valide détecté"
   )
MSG_HASH(
   MSG_MANUAL_CONTENT_SCAN_START,
   "Analyse de contenu : "
   )
MSG_HASH(
   MSG_MANUAL_CONTENT_SCAN_IN_PROGRESS,
   "Analyse : "
   )
MSG_HASH(
   MSG_MANUAL_CONTENT_SCAN_M3U_CLEANUP,
   "Nettoyage des entrées M3U : "
   )
MSG_HASH(
   MSG_MANUAL_CONTENT_SCAN_END,
   "Analyse terminée : "
   )

/* Lakka */

MSG_HASH(
   MENU_ENUM_LABEL_VALUE_UPDATE_LAKKA,
   "Mettre à jour Lakka"
   )
MSG_HASH(
   MENU_ENUM_LABEL_VALUE_SYSTEM_INFO_FRONTEND_NAME,
   "Nom du frontend "
   )
MSG_HASH(
   MENU_ENUM_LABEL_VALUE_SYSTEM_INFO_LAKKA_VERSION,
   "Version de Lakka "
   )
MSG_HASH(
   MENU_ENUM_LABEL_VALUE_REBOOT,
   "Redémarrer"
   )

/* Environment Specific Settings */

MSG_HASH(
   MENU_ENUM_LABEL_VALUE_INPUT_SPLIT_JOYCON,
   "Joy-Con détachés"
   )
MSG_HASH(
   MENU_ENUM_LABEL_VALUE_INTERNAL_STORAGE_STATUS,
   "État du stockage interne"
   )
MSG_HASH(
   MENU_ENUM_LABEL_VALUE_MENU_WIDGET_SCALE_FACTOR,
   "Remplacement de l'échelle des widgets graphiques"
   )
MSG_HASH(
   MENU_ENUM_SUBLABEL_MENU_WIDGET_SCALE_FACTOR,
   "Applique une valeur manuelle de remplacement du facteur d'échelle pour l'affichage des widgets à l'écran. Cette valeur est appliquée uniquement si l'option 'Mise à l'échelle automatique des widgets graphiques' est désactivée. Peut être utile pour augmenter ou réduire la taille des notifications améliorées, indicateurs et commandes indépendamment du menu lui-même."
   )
MSG_HASH(
   MENU_ENUM_LABEL_VALUE_SCREEN_RESOLUTION,
   "Résolution de l'écran"
   )
MSG_HASH(
   MENU_ENUM_LABEL_VALUE_SHUTDOWN,
   "Éteindre"
   )
MSG_HASH(
   MENU_ENUM_LABEL_VALUE_FILE_BROWSER_OPEN_UWP_PERMISSIONS,
   "Autoriser l'accès aux fichiers externes"
   )
MSG_HASH(
   MENU_ENUM_SUBLABEL_FILE_BROWSER_OPEN_UWP_PERMISSIONS,
   "Ouvrir les réglages d'autorisations d'accès aux fichiers de Windows"
   )
MSG_HASH(
   MENU_ENUM_LABEL_VALUE_FILE_BROWSER_OPEN_PICKER,
   "Ouvrir..."
   )
MSG_HASH(
   MENU_ENUM_SUBLABEL_FILE_BROWSER_OPEN_PICKER,
   "Ouvrir un autre dossier à l'aide du sélecteur de fichiers système"
   )
MSG_HASH(
   MENU_ENUM_LABEL_VALUE_VIDEO_FILTER_FLICKER,
   "Filtre anti-scintillement"
   )
MSG_HASH(
   MENU_ENUM_LABEL_VALUE_VIDEO_GAMMA,
   "Gamma vidéo"
   )
MSG_HASH(
   MENU_ENUM_LABEL_VALUE_VIDEO_SOFT_FILTER,
   "Filtre logiciel"
   )
MSG_HASH(
   MENU_ENUM_SUBLABEL_WIFI_SETTINGS,
   "Analyser les réseaux sans fil et établir la connexion."
   )
MSG_HASH(
   MENU_ENUM_LABEL_VALUE_VIDEO_VFILTER,
   "Élimination des scintillements"
   )
MSG_HASH(
   MENU_ENUM_LABEL_VALUE_VIDEO_VI_WIDTH,
   "Définir la largeur d'écran de VI"
   )
MSG_HASH(
   MENU_ENUM_LABEL_VALUE_VIDEO_OVERSCAN_CORRECTION_TOP,
   "Correction de l'overscan (Haut)"
   )
MSG_HASH(
   MENU_ENUM_SUBLABEL_VIDEO_OVERSCAN_CORRECTION_TOP,
   "Ajuste le surbalayage à l'écran en réduisant la taille de l'image par un nombre spécifique de lignes de balayage (enlevées du haut de l'écran). REMARQUE : Peut introduire des artefacts d'agrandissement."
   )
MSG_HASH(
   MENU_ENUM_LABEL_VALUE_VIDEO_OVERSCAN_CORRECTION_BOTTOM,
   "Correction de l'overscan (Bas)"
   )
MSG_HASH(
   MENU_ENUM_SUBLABEL_VIDEO_OVERSCAN_CORRECTION_BOTTOM,
   "Ajuste le surbalayage à l'écran en réduisant la taille de l'image par un nombre spécifique de lignes de balayage (enlevées du bas de l'écran). REMARQUE : Peut introduire des artefacts d'agrandissement."
   )
MSG_HASH(
   MENU_ENUM_LABEL_VALUE_SUSTAINED_PERFORMANCE_MODE,
   "Mode de performances soutenues"
   )
MSG_HASH(
   MENU_ENUM_LABEL_VALUE_PAL60_ENABLE,
   "Utiliser le mode PAL60"
   )
MSG_HASH(
   MENU_ENUM_LABEL_VALUE_INPUT_META_RESTART_KEY,
   "Redémarrer RetroArch"
   )
MSG_HASH(
   MENU_ENUM_LABEL_VALUE_AUDIO_BLOCK_FRAMES,
   "Taille des blocs"
   )
MSG_HASH(
   MENU_ENUM_LABEL_VALUE_INPUT_PREFER_FRONT_TOUCH,
   "Préférer le tactile avant"
   )
MSG_HASH(
   MENU_ENUM_LABEL_VALUE_INPUT_TOUCH_ENABLE,
   "Tactile"
   )
MSG_HASH(
   MENU_ENUM_LABEL_VALUE_INPUT_ICADE_ENABLE,
   "Mappage clavier manette"
   )
MSG_HASH(
   MENU_ENUM_LABEL_VALUE_INPUT_KEYBOARD_GAMEPAD_MAPPING_TYPE,
   "Type de mappage clavier manette"
   )
MSG_HASH(
   MENU_ENUM_LABEL_VALUE_INPUT_SMALL_KEYBOARD_ENABLE,
   "Clavier minimal"
   )
MSG_HASH(
   MENU_ENUM_LABEL_VALUE_INPUT_BLOCK_TIMEOUT,
   "Délai pour bloquer l'assignation"
   )
MSG_HASH(
   MENU_ENUM_SUBLABEL_INPUT_BLOCK_TIMEOUT,
   "Temps d'attente en millisecondes pour obtenir un échantillon complet des touches pressées, utilisez cette option si vous avez des problèmes avec les touches pressées simultanément (Android uniquement)."
   )
MSG_HASH(
   MENU_ENUM_LABEL_VALUE_MENU_SHOW_REBOOT,
   "Afficher 'Redémarrer'"
   )
MSG_HASH(
   MENU_ENUM_SUBLABEL_MENU_SHOW_REBOOT,
   "Afficher/masquer l'option 'Redémarrer'."
   )
MSG_HASH(
   MENU_ENUM_LABEL_VALUE_MENU_SHOW_SHUTDOWN,
   "Afficher 'Éteindre'"
   )
MSG_HASH(
   MENU_ENUM_SUBLABEL_MENU_SHOW_SHUTDOWN,
   "Afficher/masquer l'option 'Éteindre'."
   )

#ifdef HAVE_LAKKA_SWITCH
MSG_HASH(
   MENU_ENUM_LABEL_VALUE_SWITCH_GPU_PROFILE,
   "Overclocker le processeur graphique"
   )
MSG_HASH(
   MENU_ENUM_SUBLABEL_SWITCH_GPU_PROFILE,
   "Overclocker ou underclocker le processeur graphique de la Switch"
   )
MSG_HASH(
   MENU_ENUM_LABEL_VALUE_SWITCH_BACKLIGHT_CONTROL,
   "Luminosité de l'écran"
   )
MSG_HASH(
   MENU_ENUM_SUBLABEL_SWITCH_BACKLIGHT_CONTROL,
   "Augmenter ou réduire la luminosité de l'écran de la Switch"
   )
MSG_HASH(
   MENU_ENUM_LABEL_VALUE_REBOOT_RCM,
   "Redémarrer en mode RCM"
   )
#endif
#if defined(HAVE_LAKKA_SWITCH) || defined(HAVE_LIBNX)
MSG_HASH(
   MENU_ENUM_LABEL_VALUE_SWITCH_CPU_PROFILE,
   "Overclocker le processeur"
   )
MSG_HASH(
   MENU_ENUM_SUBLABEL_SWITCH_CPU_PROFILE,
   "Overclocker le processeur de la Switch"
   )
#endif
#ifdef HAVE_LAKKA
MSG_HASH(
   MENU_ENUM_SUBLABEL_BLUETOOTH_ENABLE,
   "Déterminer l'état de Bluetooth."
   )
MSG_HASH(
   MENU_ENUM_SUBLABEL_SERVICES_SETTINGS,
   "Gérer les services au niveau du système d'exploitation."
   )
MSG_HASH(
   MENU_ENUM_SUBLABEL_SAMBA_ENABLE,
   "Partage des dossiers réseau via le protocole SMB."
   )
MSG_HASH(
   MENU_ENUM_SUBLABEL_SSH_ENABLE,
   "Utiliser SSH pour accéder à la ligne de commande à distance."
   )
MSG_HASH(
   MENU_ENUM_LABEL_VALUE_LOCALAP_ENABLE,
   "Point d'accès Wi-Fi"
   )
MSG_HASH(
   MENU_ENUM_SUBLABEL_LOCALAP_ENABLE,
   "Activer ou désactiver le point d'accès Wi-Fi."
   )
MSG_HASH(
   MSG_LOCALAP_SWITCHING_OFF,
   "Désactivation du point d'accès Wi-Fi."
   )
MSG_HASH(
   MSG_WIFI_DISCONNECT_FROM,
   "Déconnexion du Wi-Fi '%s'"
   )
MSG_HASH(
   MSG_LOCALAP_ALREADY_RUNNING,
   "Le point d'accès Wi-Fi est déja actif"
   )
MSG_HASH(
   MSG_LOCALAP_NOT_RUNNING,
   "Le point d'accès Wi-Fi n'est pas actif"
   )
MSG_HASH(
   MSG_LOCALAP_STARTING,
   "Démarrage du point d'accès Wi-Fi avec le SSID=%s et la Clé=%s"
   )
MSG_HASH(
   MSG_LOCALAP_ERROR_CONFIG_CREATE,
   "Impossible de créer un fichier de configuration pour le point d'accès Wi-Fi."
   )
MSG_HASH(
   MSG_LOCALAP_ERROR_CONFIG_PARSE,
   "Mauvais fichier de configuration - impossible de trouver l'APNAME ou le PASSWORD dans %s"
   )
#endif
#ifdef GEKKO
MSG_HASH(
   MENU_ENUM_LABEL_VALUE_INPUT_MOUSE_SCALE,
   "Échelle de la souris"
   )
MSG_HASH(
   MENU_ENUM_SUBLABEL_INPUT_MOUSE_SCALE,
   "Ajuste l'échelle x/y pour la vitesse du pointeur Wiimote."
   )
#endif
#ifdef HAVE_ODROIDGO2
MSG_HASH(
   MENU_ENUM_LABEL_VALUE_VIDEO_CTX_SCALING,
   "Mise à l'échelle RGA"
   )
MSG_HASH(
   MENU_ENUM_SUBLABEL_VIDEO_CTX_SCALING,
   "Mise à l'échelle RGA et filtrage bicubique. Peut affecter les widgets."
   )
#else
MSG_HASH(
   MENU_ENUM_LABEL_VALUE_VIDEO_CTX_SCALING,
   "Mise à l'échelle spécifique au contexte"
   )
MSG_HASH(
   MENU_ENUM_SUBLABEL_VIDEO_CTX_SCALING,
   "Mise à l'échelle selon le contexte matériel (si disponible)."
   )
#endif
#if defined(_3DS)
MSG_HASH(
   MENU_ENUM_LABEL_VALUE_VIDEO_3DS_LCD_BOTTOM,
   "Écran inférieur 3DS"
   )
MSG_HASH(
   MENU_ENUM_SUBLABEL_VIDEO_3DS_LCD_BOTTOM,
   "Permet l'affichage d'informations d'état sur l'écran inférieur. Désactiver pour augmenter la durée de vie de la batterie et améliorer les performances."
   )
MSG_HASH(
   MENU_ENUM_LABEL_VALUE_VIDEO_3DS_DISPLAY_MODE,
   "Mode d'affichage 3DS"
   )
MSG_HASH(
   MENU_ENUM_SUBLABEL_VIDEO_3DS_DISPLAY_MODE,
   "Sélectionne le mode d'affichage entre les modes 2D et 3D. En mode '3D', les pixels sont carrés et un effet de profondeur est appliqué lors de l'affichage du menu rapide. Le mode '2D' offre la meilleure performance."
   )
MSG_HASH(
   MENU_ENUM_LABEL_VALUE_CTR_VIDEO_MODE_2D_400x240,
   "2D (Effet grille de pixels)"
   )
MSG_HASH(
   MENU_ENUM_LABEL_VALUE_CTR_VIDEO_MODE_2D_800x240,
   "2D (Haute résolution)"
   )
#endif
#ifdef HAVE_QT
MSG_HASH(
   MENU_ENUM_LABEL_VALUE_QT_SCAN_FINISHED,
   "Scan terminé.<br><br>\n"
   "Pour que le contenu soit correctement analysé, vous devez :\n"
   "<ul><li>avoir un cœur compatible déjà téléchargé</li>\n"
   "<li>avoir les \"Fichiers d'information de cœurs\" à jour via la mise à jour en ligne</li>\n"
   "<li>avoir les \"Bases de données\" à jour via la mise à jour en ligne</li>\n"
   "<li>redémarrer RetroArch si l'une des opérations ci-dessus vient d'être effectuée</li></ul>\n"
   "Enfin, le contenu doit correspondre aux bases de données existantes <a href=\"https://docs.libretro.com/guides/roms-playlists-thumbnails/#sources\">ici</a>. Si cela ne fonctionne toujours pas, veuillez envisager de <a href=\"https://www.github.com/libretro/RetroArch/issues\">soumettre un rapport d'erreur</a>."
   )
#endif<|MERGE_RESOLUTION|>--- conflicted
+++ resolved
@@ -6710,9 +6710,6 @@
    "JJ-MM"
    )
 MSG_HASH(
-<<<<<<< HEAD
-   MENU_ENUM_LABEL_VALUE_TIMEDATE_STYLE_YMD_HMS_AM_PM,
-=======
    MENU_ENUM_LABEL_VALUE_TIMEDATE_HMS,
    "HH:MM:SS"
    )
@@ -6722,7 +6719,6 @@
    )
 MSG_HASH(
    MENU_ENUM_LABEL_VALUE_TIMEDATE_YMD_HMS_AMPM,
->>>>>>> eaba575c
    "AAAA-MM-JJ HH:MM:SS (AM/PM)"
    )
 MSG_HASH(
@@ -6754,101 +6750,12 @@
    "JJ-MM HH:MM (AM/PM)"
    )
 MSG_HASH(
-<<<<<<< HEAD
-   MENU_ENUM_LABEL_VALUE_PLAYLIST_SUBLABEL_LAST_PLAYED_STYLE_YMD_HMS,
-   "AAAA/MM/JJ - HH:MM:SS"
-   )
-MSG_HASH(
-   MENU_ENUM_LABEL_VALUE_PLAYLIST_SUBLABEL_LAST_PLAYED_STYLE_YMD_HM,
-   "AAAA/MM/JJ - HH:MM"
-   )
-MSG_HASH(
-   MENU_ENUM_LABEL_VALUE_PLAYLIST_SUBLABEL_LAST_PLAYED_STYLE_YMD,
-   "AAAA/MM/JJ"
-   )
-MSG_HASH(
-   MENU_ENUM_LABEL_VALUE_PLAYLIST_SUBLABEL_LAST_PLAYED_STYLE_YM,
-   "AAAA/MM"
-   )
-MSG_HASH(
-   MENU_ENUM_LABEL_VALUE_PLAYLIST_SUBLABEL_LAST_PLAYED_STYLE_MDYYYY_HMS,
-   "MM/JJ/AAAA - HH:MM:SS"
-   )
-MSG_HASH(
-   MENU_ENUM_LABEL_VALUE_PLAYLIST_SUBLABEL_LAST_PLAYED_STYLE_MDYYYY_HM,
-   "MM/JJ/AAAA - HH:MM"
-   )
-MSG_HASH(
-   MENU_ENUM_LABEL_VALUE_PLAYLIST_SUBLABEL_LAST_PLAYED_STYLE_MD_HM,
-   "MM/JJ - HH:MM"
-   )
-MSG_HASH(
-   MENU_ENUM_LABEL_VALUE_PLAYLIST_SUBLABEL_LAST_PLAYED_STYLE_MDYYYY,
-   "MM/JJ/AAAA"
-   )
-MSG_HASH(
-   MENU_ENUM_LABEL_VALUE_PLAYLIST_SUBLABEL_LAST_PLAYED_STYLE_MD,
-   "MM/JJ"
-   )
-MSG_HASH(
-   MENU_ENUM_LABEL_VALUE_PLAYLIST_SUBLABEL_LAST_PLAYED_STYLE_DDMMYYYY_HMS,
-   "JJ/MM/AAAA - HH:MM:SS"
-   )
-MSG_HASH(
-   MENU_ENUM_LABEL_VALUE_PLAYLIST_SUBLABEL_LAST_PLAYED_STYLE_DDMMYYYY_HM,
-   "JJ/MM/AAAA - HH:MM"
-   )
-MSG_HASH(
-   MENU_ENUM_LABEL_VALUE_PLAYLIST_SUBLABEL_LAST_PLAYED_STYLE_DDMM_HM,
-   "JJ/MM - HH:MM"
-   )
-MSG_HASH(
-   MENU_ENUM_LABEL_VALUE_PLAYLIST_SUBLABEL_LAST_PLAYED_STYLE_DDMMYYYY,
-   "JJ/MM/AAAA"
-   )
-MSG_HASH(
-   MENU_ENUM_LABEL_VALUE_PLAYLIST_SUBLABEL_LAST_PLAYED_STYLE_DDMM,
-   "JJ/MM"
-   )
-MSG_HASH(
-   MENU_ENUM_LABEL_VALUE_PLAYLIST_SUBLABEL_LAST_PLAYED_STYLE_YMD_HMS_AM_PM,
-   "AAAA/MM/JJ - HH:MM:SS (AM/PM)"
-   )
-MSG_HASH(
-   MENU_ENUM_LABEL_VALUE_PLAYLIST_SUBLABEL_LAST_PLAYED_STYLE_YMD_HM_AM_PM,
-   "AAAA/MM/JJ - HH:MM (AM/PM)"
-   )
-MSG_HASH(
-   MENU_ENUM_LABEL_VALUE_PLAYLIST_SUBLABEL_LAST_PLAYED_STYLE_MDYYYY_HMS_AM_PM,
-   "MM/JJ/AAAA - HH:MM:SS (AM/PM)"
-   )
-MSG_HASH(
-   MENU_ENUM_LABEL_VALUE_PLAYLIST_SUBLABEL_LAST_PLAYED_STYLE_MDYYYY_HM_AM_PM,
-   "MM/JJ/AAAA - HH:MM (AM/PM)"
-   )
-MSG_HASH(
-   MENU_ENUM_LABEL_VALUE_PLAYLIST_SUBLABEL_LAST_PLAYED_STYLE_MD_HM_AM_PM,
-   "MM/JJ - HH:MM (AM/PM)"
-   )
-MSG_HASH(
-   MENU_ENUM_LABEL_VALUE_PLAYLIST_SUBLABEL_LAST_PLAYED_STYLE_DDMMYYYY_HMS_AM_PM,
-   "JJ/MM/AAAA - HH:MM:SS (AM/PM)"
-   )
-MSG_HASH(
-   MENU_ENUM_LABEL_VALUE_PLAYLIST_SUBLABEL_LAST_PLAYED_STYLE_DDMMYYYY_HM_AM_PM,
-   "JJ/MM/AAAA - HH:MM (AM/PM)"
-   )
-MSG_HASH(
-   MENU_ENUM_LABEL_VALUE_PLAYLIST_SUBLABEL_LAST_PLAYED_STYLE_DDMM_HM_AM_PM,
-   "JJ/MM - HH:MM (AM/PM)"
-=======
    MENU_ENUM_LABEL_VALUE_TIMEDATE_HMS_AMPM,
    "HH:MM:SS (AM/PM)"
    )
 MSG_HASH(
    MENU_ENUM_LABEL_VALUE_TIMEDATE_HM_AMPM,
    "HH:MM (AM/PM)"
->>>>>>> eaba575c
    )
 
 /* RGUI: Settings > User Interface > Appearance */
