/*  RetroArch - A frontend for libretro.
 *  Copyright (C) 2010-2014 - Hans-Kristian Arntzen
 *  Copyright (C) 2011-2021 - Daniel De Matteis
 *
 *  RetroArch is free software: you can redistribute it and/or modify it under the terms
 *  of the GNU General Public License as published by the Free Software Found-
 *  ation, either version 3 of the License, or (at your option) any later version.
 *
 *  RetroArch is distributed in the hope that it will be useful, but WITHOUT ANY WARRANTY;
 *  without even the implied warranty of MERCHANTABILITY or FITNESS FOR A PARTICULAR
 *  PURPOSE.  See the GNU General Public License for more details.
 *
 *  You should have received a copy of the GNU General Public License along with RetroArch.
 *  If not, see <http://www.gnu.org/licenses/>.
 */

#include <stdint.h>

#include <libretro.h>
<<<<<<< HEAD
=======
#include <string/stdstring.h>
>>>>>>> fce67c1f

#include "../configuration.h"
#include "../driver.h"
#include "../list_special.h"
#include "../runloop.h"
#include "../verbosity.h"

#include "camera_driver.h"

static void *nullcamera_init(const char *device, uint64_t caps,
      unsigned width, unsigned height) { return (void*)-1; }
static void nullcamera_free(void *data) { }
static void nullcamera_stop(void *data) { }
static bool nullcamera_start(void *data) { return true; }
static bool nullcamera_poll(void *a,
      retro_camera_frame_raw_framebuffer_t b,
      retro_camera_frame_opengl_texture_t c) { return true; }
<<<<<<< HEAD
static struct string_list *nullcamera_device_list_new() { return NULL; }
static void nullcamera_device_list_free(struct string_list *devices) {}
=======
>>>>>>> fce67c1f

static camera_driver_t camera_null = {
   nullcamera_init,
   nullcamera_free,
   nullcamera_start,
   nullcamera_stop,
   nullcamera_poll,
<<<<<<< HEAD
   nullcamera_device_list_new,
   nullcamera_device_list_free,
=======
>>>>>>> fce67c1f
   "null",
};

const camera_driver_t *camera_drivers[] = {
#ifdef HAVE_V4L2
   &camera_v4l2,
#endif
<<<<<<< HEAD
=======
#ifdef HAVE_PIPEWIRE_STABLE
   &camera_pipewire,
#endif
>>>>>>> fce67c1f
#ifdef EMSCRIPTEN
   &camera_rwebcam,
#endif
#ifdef ANDROID
   &camera_android,
#endif
<<<<<<< HEAD
#ifdef HAVE_FFMPEG
   &camera_ffmpeg,
#endif
=======
>>>>>>> fce67c1f
   &camera_null,
   NULL,
};

static camera_driver_state_t camera_driver_st     = {0};

camera_driver_state_t *camera_state_get_ptr(void)
{
   return &camera_driver_st;
}

/**
 * config_get_camera_driver_options:
 *
 * Get an enumerated list of all camera driver names,
 * separated by '|'.
 *
 * Returns: string listing of all camera driver names,
 * separated by '|'.
 **/
const char *config_get_camera_driver_options(void)
{
   return char_list_new_special(STRING_LIST_CAMERA_DRIVERS, NULL);
}

bool driver_camera_start(void)
{
   camera_driver_state_t *camera_st = &camera_driver_st;
   if (     camera_st
         && camera_st->data
         && camera_st->driver
         && camera_st->driver->start)
   {
      settings_t *settings = config_get_ptr();
      bool camera_allow    = settings->bools.camera_allow;
      if (camera_allow)
         return camera_st->driver->start(camera_st->data);

      runloop_msg_queue_push(
<<<<<<< HEAD
            "Camera is explicitly disabled.\n", 1, 180, false,
=======
            "Camera is explicitly disabled.\n",
            STRLEN_CONST("Camera is explicitly disabled.\n"),
            1, 180, false,
>>>>>>> fce67c1f
            NULL, MESSAGE_QUEUE_ICON_DEFAULT, MESSAGE_QUEUE_CATEGORY_INFO);
   }
   return true;
}

void driver_camera_stop(void)
{
   camera_driver_state_t *camera_st = &camera_driver_st;
   if (     camera_st->driver
         && camera_st->driver->stop
         && camera_st->data)
      camera_st->driver->stop(camera_st->data);
}

bool camera_driver_find_driver(const char *prefix,
      bool verbosity_enabled)
{
   settings_t *settings         = config_get_ptr();
   camera_driver_state_t
      *camera_st                = &camera_driver_st;
   int i                        = (int)driver_find_index(
         "camera_driver",
         settings->arrays.camera_driver);

   if (i >= 0)
      camera_st->driver = (const camera_driver_t*)camera_drivers[i];
   else
   {
      if (verbosity_enabled)
      {
         unsigned d;
         RARCH_ERR("Couldn't find any %s named \"%s\"\n", prefix,
               settings->arrays.camera_driver);
         RARCH_LOG_OUTPUT("Available %ss are:\n", prefix);
         for (d = 0; camera_drivers[d]; d++)
         {
            if (camera_drivers[d])
            {
               RARCH_LOG_OUTPUT("\t%s\n", camera_drivers[d]->ident);
            }
         }

         RARCH_WARN("Going to default to first %s...\n", prefix);
      }

      if (!(camera_st->driver = (const camera_driver_t*)camera_drivers[0]))
         return false;
   }
   return true;
}<|MERGE_RESOLUTION|>--- conflicted
+++ resolved
@@ -17,10 +17,7 @@
 #include <stdint.h>
 
 #include <libretro.h>
-<<<<<<< HEAD
-=======
 #include <string/stdstring.h>
->>>>>>> fce67c1f
 
 #include "../configuration.h"
 #include "../driver.h"
@@ -38,11 +35,8 @@
 static bool nullcamera_poll(void *a,
       retro_camera_frame_raw_framebuffer_t b,
       retro_camera_frame_opengl_texture_t c) { return true; }
-<<<<<<< HEAD
 static struct string_list *nullcamera_device_list_new() { return NULL; }
 static void nullcamera_device_list_free(struct string_list *devices) {}
-=======
->>>>>>> fce67c1f
 
 static camera_driver_t camera_null = {
    nullcamera_init,
@@ -50,11 +44,8 @@
    nullcamera_start,
    nullcamera_stop,
    nullcamera_poll,
-<<<<<<< HEAD
    nullcamera_device_list_new,
    nullcamera_device_list_free,
-=======
->>>>>>> fce67c1f
    "null",
 };
 
@@ -62,24 +53,18 @@
 #ifdef HAVE_V4L2
    &camera_v4l2,
 #endif
-<<<<<<< HEAD
-=======
 #ifdef HAVE_PIPEWIRE_STABLE
    &camera_pipewire,
 #endif
->>>>>>> fce67c1f
 #ifdef EMSCRIPTEN
    &camera_rwebcam,
 #endif
 #ifdef ANDROID
    &camera_android,
 #endif
-<<<<<<< HEAD
 #ifdef HAVE_FFMPEG
    &camera_ffmpeg,
 #endif
-=======
->>>>>>> fce67c1f
    &camera_null,
    NULL,
 };
@@ -119,13 +104,9 @@
          return camera_st->driver->start(camera_st->data);
 
       runloop_msg_queue_push(
-<<<<<<< HEAD
-            "Camera is explicitly disabled.\n", 1, 180, false,
-=======
             "Camera is explicitly disabled.\n",
             STRLEN_CONST("Camera is explicitly disabled.\n"),
             1, 180, false,
->>>>>>> fce67c1f
             NULL, MESSAGE_QUEUE_ICON_DEFAULT, MESSAGE_QUEUE_CATEGORY_INFO);
    }
    return true;
